/** \copyright
 * Copyright (c) 2025, Balazs Racz
 * All rights reserved.
 *
 * Redistribution and use in source and binary forms, with or without
 * modification, are  permitted provided that the following conditions are met:
 *
 *  - Redistributions of source code must retain the above copyright notice,
 *    this list of conditions and the following disclaimer.
 *
 *  - Redistributions in binary form must reproduce the above copyright notice,
 *    this list of conditions and the following disclaimer in the documentation
 *    and/or other materials provided with the distribution.
 *
 * THIS SOFTWARE IS PROVIDED BY THE COPYRIGHT HOLDERS AND CONTRIBUTORS "AS IS"
 * AND ANY EXPRESS OR IMPLIED WARRANTIES, INCLUDING, BUT NOT LIMITED TO, THE
 * IMPLIED WARRANTIES OF MERCHANTABILITY AND FITNESS FOR A PARTICULAR PURPOSE
 * ARE DISCLAIMED. IN NO EVENT SHALL THE COPYRIGHT HOLDER OR CONTRIBUTORS BE
 * LIABLE FOR ANY DIRECT, INDIRECT, INCIDENTAL, SPECIAL, EXEMPLARY, OR
 * CONSEQUENTIAL DAMAGES (INCLUDING, BUT NOT LIMITED TO, PROCUREMENT OF
 * SUBSTITUTE GOODS OR SERVICES; LOSS OF USE, DATA, OR PROFITS; OR BUSINESS
 * INTERRUPTION) HOWEVER CAUSED AND ON ANY THEORY OF LIABILITY, WHETHER IN
 * CONTRACT, STRICT LIABILITY, OR TORT (INCLUDING NEGLIGENCE OR OTHERWISE)
 * ARISING IN ANY WAY OUT OF THE USE OF THIS SOFTWARE, EVEN IF ADVISED OF THE
 * POSSIBILITY OF SUCH DAMAGE.
 *
 * \file MSPM0GPIO.hxx
 *
 * Helper declarations for using GPIO pins (both for GPIO and other hardware)
 * on TI MSPM0 MCUs.
 *
 * @author Balazs Racz
 * @date 10 May 2025
 */

#ifndef _FREERTOS_DRIVERS_TI_MSPM0GPIO_HXX_
#define _FREERTOS_DRIVERS_TI_MSPM0GPIO_HXX_

#include "os/Gpio.hxx"
#include "utils/OptionalArgs.hxx"

#include <ti/driverlib/driverlib.h>

// These macro aliases are needed because the device header is sometimes using
// double digit pin numbers like 07, sometimes single digit like 7.
#define DL_GPIO_PIN_00 DL_GPIO_PIN_0
#define DL_GPIO_PIN_01 DL_GPIO_PIN_1
#define DL_GPIO_PIN_02 DL_GPIO_PIN_2
#define DL_GPIO_PIN_03 DL_GPIO_PIN_3
#define DL_GPIO_PIN_04 DL_GPIO_PIN_4
#define DL_GPIO_PIN_05 DL_GPIO_PIN_5
#define DL_GPIO_PIN_06 DL_GPIO_PIN_6
#define DL_GPIO_PIN_07 DL_GPIO_PIN_7
#define DL_GPIO_PIN_08 DL_GPIO_PIN_8
#define DL_GPIO_PIN_09 DL_GPIO_PIN_9

<<<<<<< HEAD
/// Defines an enum for setting which pin mode a given gpio pad should be set
/// to. Used in the Mode() setting of the GpioOptions.
=======
>>>>>>> 77e8f094
enum MspM0PinMode
{
    DIGITAL_INPUT,
    DIGITAL_OUTPUT,
    PERIPHERAL_INPUT,
    PERIPHERAL_OUTPUT,
    ANALOG
};

/// Configuration options for an STM32 GPIO pin.
struct MspM0GpioOptionDefs
{
    /// Mode: Selects which pin mode to use (input/output, GPIO or peripheral
    /// or analog).
    DECLARE_OPTIONALARG(Mode, mode, MspM0PinMode, 0, (MspM0PinMode)-1);
    /// Pullup/Pulldown configuration. One of DL_GPIO_RESISTOR_NONE (default),
    /// DL_GPIO_RESISTOR_PULL_UP, DL_GPIO_RESISTOR_PULL_DOWN.
    DECLARE_OPTIONALARG(Pull, pull, DL_GPIO_RESISTOR, 1, DL_GPIO_RESISTOR_NONE);
    /// Open-Drain configuration. One of DL_GPIO_HIZ_ENABLE, DL_GPIO_HIZ_DISABLE
    /// (default)
    DECLARE_OPTIONALARG(OD, od, DL_GPIO_HIZ, 2, DL_GPIO_HIZ_DISABLE);
    /// Inversion configuration. One of DL_GPIO_INVERSION_ENABLE,
    /// DL_GPIO_INVERSION_DISABLE (default).
    DECLARE_OPTIONALARG(
        Invert, invert, DL_GPIO_INVERSION, 3, DL_GPIO_INVERSION_DISABLE);
    /// GPIO drive strength configuration. One of DL_GPIO_DRIVE_STRENGTH_LOW
    /// (default), DL_GPIO_DRIVE_STRENGTH_HIGH.
    DECLARE_OPTIONALARG(DriveStrength, drive_strength, DL_GPIO_DRIVE_STRENGTH,
        4, DL_GPIO_DRIVE_STRENGTH_LOW);
    /// Selects peripheral function for peripheral input/output.  example
    /// IOMUX_PINCM19_PF_SPI0_PICO. Take the values from the datasheet or the
    /// specific chip's header file. The default value is 1, which is GPIO.
    DECLARE_OPTIONALARG(Function, function, uint32_t, 5, 1);

    /// Specifies the safe value for an output, used during startup and
    /// in hw_set_to_safe. True is high, false is low.
    DECLARE_OPTIONALARG(Safe, safe, bool, 9, false);

    /// Sets the pin number in the form of a CM index. Take this value from the
    /// datasheet, e.g. pad 13 would be IOMUX_PINCM13. Required. Note that pad
    /// numbers do not match to GPIO numbers and also not to pin numbers on any
    /// specific package!
    DECLARE_OPTIONALARG(CM, cm, IOMUX_PINCM, 10, (IOMUX_PINCM)0xffffffff);
    /// Sets the GPIO port base, like GPIOA_BASE, GPIOB_BASE, etc. Required.
    DECLARE_OPTIONALARG(GpioBase, gpio_base, uint32_t, 11, 0xffffffff);
    /// Sets the GPIO pin number, which is a bit mask (i.e. 1<<0, to 1<<31), or
    /// DL_GPIO_PIN_0, to DL_GPIO_PIN_31.  Required.
    DECLARE_OPTIONALARG(Pin, pin, uint32_t, 12, 0);

    using Base = OptionalArg<MspM0GpioOptionDefs, Mode, Pull, OD, Invert,
        DriveStrength, Function, Safe, CM, GpioBase, Pin>;
};

/// Constexpr class for representing the actual options that are defined on a
/// particular pin. An object of this class gets constexpr-constructed by the
/// code from the symbols like Pull(), DriveStrength() and their arguments, but
/// never should actually appear in a binary. Instead, it has only constexpr
/// functions to query certain properties. Beyond the base functions like
/// pull() and pin() there are also some convenience functions, also
/// constexpr, that process the raw returned values into something more
/// intuitive or easier to use.
class MspM0GpioOptions : public MspM0GpioOptionDefs::Base
{
public:
    INHERIT_CONSTEXPR_CONSTRUCTOR(MspM0GpioOptions, MspM0GpioOptionDefs::Base);

    DEFINE_OPTIONALARG(Mode, mode, MspM0PinMode);
    DEFINE_OPTIONALARG(Pull, pull, DL_GPIO_RESISTOR);
    DEFINE_OPTIONALARG(OD, od, DL_GPIO_HIZ);
    DEFINE_OPTIONALARG(Invert, invert, DL_GPIO_INVERSION);
    DEFINE_OPTIONALARG(DriveStrength, drive_strength, DL_GPIO_DRIVE_STRENGTH);
    DEFINE_OPTIONALARG(Function, function, uint32_t);

    DEFINE_OPTIONALARG(Safe, safe, bool);

    DEFINE_OPTIONALARG(CM, cm, IOMUX_PINCM);
    DEFINE_OPTIONALARG(GpioBase, gpio_base, uint32_t);
    DEFINE_OPTIONALARG(Pin, pin, uint32_t);

    /// @return true if the desired mode is a peripheral alternate function.
    constexpr bool is_af() const
    {
        return (mode() == PERIPHERAL_INPUT) || (mode() == PERIPHERAL_OUTPUT);
    }

    /// @return the GPIO structure of the given gpio port.
    constexpr GPIO_Regs *port() const
    {
        return (GPIO_Regs *)gpio_base();
    }
};

/// Generic GPIO class implementation.
template <unsigned GPIO_BASE, unsigned GPIO_PIN> class Mspm0Gpio : public Gpio
{
public:
    /// This constructor is constexpr which ensures that the object can be
    /// initialized in the rodata section.
    constexpr Mspm0Gpio()
    { }

    void write(Value new_state) const OVERRIDE
    {
        *pin_address_w() = (new_state ? 1 : 0);
    }

    void set() const OVERRIDE
    {
        *pin_address_w() = 1;
    }

    void clr() const OVERRIDE
    {
        *pin_address_w() = 0;
    }

    Value read() const OVERRIDE
    {
        return *pin_address_r() ? VHIGH : VLOW;
    }

    void set_direction(Direction dir) const OVERRIDE
    {
        if (dir == Direction::DOUTPUT)
        {
<<<<<<< HEAD
            DL_GPIO_enableOutput(port(), pinmask());
        }
        else
        {
            DL_GPIO_disableOutput(port(), pinmask());
=======
            // GPIOPinTypeGPIOOutput(GPIO_BASE, GPIO_PIN);
        }
        else
        {
            // GPIOPinTypeGPIOInput(GPIO_BASE, GPIO_PIN);
>>>>>>> 77e8f094
        }
    }

    Direction direction() const OVERRIDE
    {
        if (port()->DOE31_0 & pinmask())
        {
            // high is output
            return Direction::DOUTPUT;
        }
        else
        {
            return Direction::DINPUT;
        }
<<<<<<< HEAD
=======
#endif
>>>>>>> 77e8f094
    }

private:
    /// Static instance variable that can be used for libraries expecting a
    /// generic Gpio pointer. This instance variable will be initialized by the
    /// linker and (assuming the application developer initialized the hardware
    /// pins in hw_preinit) is accessible, including virtual methods at static
    /// constructor time.
    static const Mspm0Gpio instance_;

    /// Computes the memory address where the bit referring to this pin can be
    /// accessed for read. This is an 8-bit address and only one bit is in it --
    /// all other bits are zero.
    /// @return magic address.
    constexpr volatile uint8_t *pin_address_r() const
    {
        return reinterpret_cast<volatile uint8_t *>(&port()->DIN0_3) + GPIO_PIN;
    }

    /// Computes the memory address where the bit referring to this pin can be
    /// accessed for write. This is an 8-bit address and only one bit is active
    /// in it, all other bits writes are ignored.
    /// @return magic address.
    constexpr volatile uint8_t *pin_address_w() const
    {
        return reinterpret_cast<volatile uint8_t *>(&port()->DOUT0_3) +
            GPIO_PIN;
    }

    /// @return the port's register overlay structure.
    constexpr GPIO_Regs *port() const
    {
        return reinterpret_cast<GPIO_Regs *>(GPIO_BASE);
    }

    /// @return the bit in the pinmask for the given pin. This is used in a
    /// number of APIs.
    constexpr uint32_t pinmask() const
    {
        return 1u << GPIO_PIN;
    }
};

static constexpr MspM0GpioOptions GpioInputNP {
    MspM0GpioOptions::Mode(DIGITAL_INPUT)};

static constexpr MspM0GpioOptions GpioInputPU {
    MspM0GpioOptions::Mode(DIGITAL_INPUT),
    MspM0GpioOptions::Pull(DL_GPIO_RESISTOR_PULL_UP)};

/// Static GPIO pin struct for MSP M0.
template <class Defs> struct MspM0GpioPin
{
<<<<<<< HEAD
    static void hw_init()
    {
        DL_GPIO_enablePower(Defs::opts.port());
        if (Defs::opts.mode() == DIGITAL_INPUT)
        {
            static_assert(1 == Defs::opts.function(),
                "GPIO input should not have peripheral function");
            DL_GPIO_initDigitalInputFeatures(Defs::opts.cm(),
                Defs::opts.invert(), Defs::opts.pull(),
                DL_GPIO_HYSTERESIS_DISABLE, DL_GPIO_WAKEUP_DISABLE);
        }
        else if (Defs::opts.mode() == DIGITAL_OUTPUT)
        {
            static_assert(1 == Defs::opts.function(),
                "GPIO output should not have peripheral function");
            DL_GPIO_initDigitalOutputFeatures(Defs::opts.cm(),
                Defs::opts.invert(), Defs::opts.pull(),
                Defs::opts.drive_strength(), Defs::opts.od());
            enable_input();
            set(Defs::opts.safe());
            DL_GPIO_enableOutput(Defs::opts.port(), Defs::opts.pin());
        }
        else if (Defs::opts.mode() == ANALOG)
        {
            DL_GPIO_initPeripheralAnalogFunction(Defs::opts.cm());
        }
        else if (Defs::opts.mode() == PERIPHERAL_INPUT)
        {
            static_assert(
                1 != Defs::opts.function(), "Missing peripheral function");
            DL_GPIO_initPeripheralInputFunctionFeatures(Defs::opts.cm(),
                Defs::opts.function(), Defs::opts.invert(), Defs::opts.pull(),
                DL_GPIO_HYSTERESIS_DISABLE, DL_GPIO_WAKEUP_DISABLE);
        }
        else if (Defs::opts.mode() == PERIPHERAL_OUTPUT)
        {
            static_assert(
                1 != Defs::opts.function(), "Missing peripheral function");
            DL_GPIO_initPeripheralOutputFunctionFeatures(Defs::opts.cm(),
                Defs::opts.function(), Defs::opts.invert(), Defs::opts.pull(),
                Defs::opts.drive_strength(), Defs::opts.od());
            enable_input();
        }
=======
    static_assert(Defs::opts.mode() == DIGITAL_INPUT ||
            Defs::opts.mode() == DIGITAL_OUTPUT ||
            Defs::opts.mode() == PERIPHERAL_INPUT ||
            Defs::opts.mode() == PERIPHERAL_OUTPUT ||
            Defs::opts.mode() == ANALOG,
        "Pin's mode is not set.");
    template<typename U = Defs>
    static std::enable_if_t<U::opts.mode() == DIGITAL_INPUT>
    hw_init()
    {
        DL_GPIO_enablePower(Defs::opts.port());
        static_assert(1 == Defs::opts.function(),
            "GPIO input should not have peripheral function");
        DL_GPIO_initDigitalInputFeatures(Defs::opts.cm(), Defs::opts.invert(),
            Defs::opts.pull(), DL_GPIO_HYSTERESIS_DISABLE,
            DL_GPIO_WAKEUP_DISABLE);
    }
    template<typename U = Defs>
    static std::enable_if_t<U::opts.mode() == DIGITAL_OUTPUT>
    hw_init()
    {
        DL_GPIO_enablePower(Defs::opts.port());
        static_assert(1 == Defs::opts.function(),
            "GPIO output should not have peripheral function");
        DL_GPIO_initDigitalOutputFeatures(Defs::opts.cm(), Defs::opts.invert(),
            Defs::opts.pull(), Defs::opts.drive_strength(), Defs::opts.od());
        enable_input();
        set(Defs::opts.safe());
        DL_GPIO_enableOutput(Defs::opts.port(), Defs::opts.pin());
    }
    template<typename U = Defs>
    static typename std::enable_if<U::opts.mode() == PERIPHERAL_INPUT>::type
    hw_init()
    {
        DL_GPIO_enablePower(Defs::opts.port());
        static_assert(
            1 != Defs::opts.function(), "Missing peripheral function");
        DL_GPIO_initPeripheralInputFunctionFeatures(Defs::opts.cm(),
            Defs::opts.function(), Defs::opts.invert(), Defs::opts.pull(),
            DL_GPIO_HYSTERESIS_DISABLE, DL_GPIO_WAKEUP_DISABLE);
    }
    template<typename U = Defs>
    static typename std::enable_if<U::opts.mode() == PERIPHERAL_OUTPUT>::type
    hw_init()
    {
        DL_GPIO_enablePower(Defs::opts.port());
        static_assert(
            1 != Defs::opts.function(), "Missing peripheral function");
        DL_GPIO_initPeripheralOutputFunctionFeatures(Defs::opts.cm(),
            Defs::opts.function(), Defs::opts.invert(), Defs::opts.pull(),
            Defs::opts.drive_strength(), Defs::opts.od());
        enable_input();
    }
    template<typename U = Defs>
    static typename std::enable_if<U::opts.mode() == ANALOG>::type hw_init()
    {
        DL_GPIO_enablePower(Defs::opts.port());
        DL_GPIO_initPeripheralAnalogFunction(Defs::opts.cm());
>>>>>>> 77e8f094
    }

    /// Enables the input structure in the IOMUX pad. This is needed when gpio
    /// output or peripheral output config is selected but we want to use the
    /// get() function.
    static void enable_input()
    {
        IOMUX->SECCFG.PINCM[Defs::opts.cm()] |= IOMUX_PINCM_INENA_ENABLE;
    }

    static void hw_set_to_safe()
    {
        if (Defs::opts.mode() == DIGITAL_OUTPUT)
        {
            set(Defs::opts.safe());
            DL_GPIO_enableOutput(Defs::opts.port(), Defs::opts.pin());
        }
    }

    /// Sets the output pin to a specified value; @param value if true, output
    /// is set to HIGH otherwise LOW.
    static void set(bool value)
    {
        douts()[Defs::PIN_NUM] = value;
    }

    /// @return current value of an input pin, if true HIGH, of false LOW.
    static bool get()
    {
        return dins()[Defs::PIN_NUM];
    }

    /// Changes the value of an output pin.
    static void toggle()
    {
        DL_GPIO_togglePins(Defs::port(), Defs::opts.pin());
    }

    /// Helper function to compute the pointer for the digital output.
    static constexpr uint8_t *douts()
    {
<<<<<<< HEAD
        return (uint8_t *)(&Defs::port()->DOUT3_0);
=======
        return (uint8_t *)(&Defs::opts.port()->DOUT3_0);
>>>>>>> 77e8f094
    }
    /// Helper function to compute the pointer for the digital input.
    static constexpr uint8_t *dins()
    {
<<<<<<< HEAD
        return (uint8_t *)(&Defs::port()->DIN3_0);
=======
        return (uint8_t *)(&Defs::opts.port()->DIN3_0);
>>>>>>> 77e8f094
    }
};

/// Helper macro for defining GPIO pins on the Mspm0 microcontrollers.
///
/// @param NAME is the basename of the declaration. For NAME==FOO the macro
/// declared FOO_Pin as a structure on which the read-write functions will be
/// available.
///
/// @param BaseDefs is a template, such as @ref GpioOutputSafeHigh or @ref
/// GpioOutputSafeLow, or GpioInput.
///
/// @param MUX is the iomux number (e.g. 23 for PINCM23)
///
/// @param PORT is the GPIO port letter (e.g. A)
///
/// @param NUM is the pin number in two-digit form (e.g. 03)
///
/// Example:
///  GPIO_PIN(LED, GpioOutputSafeLow, 1, A, 0);
///  ...
///  LED_Pin::set(true);
#define GPIO_PIN(NAME, BaseDefs, MUX, PORT, NUM, ARGS...)                      \
    struct NAME##Defs                                                          \
    {                                                                          \
        using Mode = MspM0GpioOptions::Mode;                                   \
        using Pull = MspM0GpioOptions::Pull;                                   \
        using OD = MspM0GpioOptions::OD;                                       \
        using Invert = MspM0GpioOptions::Invert;                               \
        using DriveStrength = MspM0GpioOptions::DriveStrength;                 \
        using Function = MspM0GpioOptions::Function;                           \
        using Safe = MspM0GpioOptions::Safe;                                   \
        using CM = MspM0GpioOptions::CM;                                       \
        using GpioBase = MspM0GpioOptions::GpioBase;                           \
        using Pin = MspM0GpioOptions::Pin;                                     \
        static_assert(1 == IOMUX_PINCM##MUX##_PF_GPIO##PORT##_DIO##NUM,        \
            "Wrong GPIO port/number or wrong IOMUX number");                   \
        static constexpr MspM0GpioOptions opts {GpioBase(GPIO##PORT##_BASE),   \
            Pin(DL_GPIO_PIN_##NUM), CM(IOMUX_PINCM##MUX), ##ARGS, BaseDefs};   \
        static constexpr unsigned PIN_NUM = NUM;                               \
    };                                                                         \
    typedef MspM0GpioPin<NAME##Defs> NAME##_Pin;

/// Defines the linker symbol for the wrapped Gpio instance.
<<<<<<< HEAD
template <unsigned GPIO_BASE, unsigned GPIO_PIN>
const Mspm0Gpio<GPIO_BASE, GPIO_PIN> Mspm0Gpio<GPIO_BASE, GPIO_PIN>::instance_;
=======
/// @todo
// template <class Defs>
// const Mspm0Gpio<Defs> Mspm0Gpio<GPIO_BASE, GPIO_PIN>::instance_;
>>>>>>> 77e8f094

#endif //_FREERTOS_DRIVERS_TI_MSPM0GPIO_HXX_<|MERGE_RESOLUTION|>--- conflicted
+++ resolved
@@ -54,11 +54,8 @@
 #define DL_GPIO_PIN_08 DL_GPIO_PIN_8
 #define DL_GPIO_PIN_09 DL_GPIO_PIN_9
 
-<<<<<<< HEAD
 /// Defines an enum for setting which pin mode a given gpio pad should be set
 /// to. Used in the Mode() setting of the GpioOptions.
-=======
->>>>>>> 77e8f094
 enum MspM0PinMode
 {
     DIGITAL_INPUT,
@@ -158,7 +155,8 @@
     /// This constructor is constexpr which ensures that the object can be
     /// initialized in the rodata section.
     constexpr Mspm0Gpio()
-    { }
+    {
+    }
 
     void write(Value new_state) const OVERRIDE
     {
@@ -184,19 +182,11 @@
     {
         if (dir == Direction::DOUTPUT)
         {
-<<<<<<< HEAD
             DL_GPIO_enableOutput(port(), pinmask());
         }
         else
         {
             DL_GPIO_disableOutput(port(), pinmask());
-=======
-            // GPIOPinTypeGPIOOutput(GPIO_BASE, GPIO_PIN);
-        }
-        else
-        {
-            // GPIOPinTypeGPIOInput(GPIO_BASE, GPIO_PIN);
->>>>>>> 77e8f094
         }
     }
 
@@ -211,10 +201,6 @@
         {
             return Direction::DINPUT;
         }
-<<<<<<< HEAD
-=======
-#endif
->>>>>>> 77e8f094
     }
 
 private:
@@ -268,51 +254,6 @@
 /// Static GPIO pin struct for MSP M0.
 template <class Defs> struct MspM0GpioPin
 {
-<<<<<<< HEAD
-    static void hw_init()
-    {
-        DL_GPIO_enablePower(Defs::opts.port());
-        if (Defs::opts.mode() == DIGITAL_INPUT)
-        {
-            static_assert(1 == Defs::opts.function(),
-                "GPIO input should not have peripheral function");
-            DL_GPIO_initDigitalInputFeatures(Defs::opts.cm(),
-                Defs::opts.invert(), Defs::opts.pull(),
-                DL_GPIO_HYSTERESIS_DISABLE, DL_GPIO_WAKEUP_DISABLE);
-        }
-        else if (Defs::opts.mode() == DIGITAL_OUTPUT)
-        {
-            static_assert(1 == Defs::opts.function(),
-                "GPIO output should not have peripheral function");
-            DL_GPIO_initDigitalOutputFeatures(Defs::opts.cm(),
-                Defs::opts.invert(), Defs::opts.pull(),
-                Defs::opts.drive_strength(), Defs::opts.od());
-            enable_input();
-            set(Defs::opts.safe());
-            DL_GPIO_enableOutput(Defs::opts.port(), Defs::opts.pin());
-        }
-        else if (Defs::opts.mode() == ANALOG)
-        {
-            DL_GPIO_initPeripheralAnalogFunction(Defs::opts.cm());
-        }
-        else if (Defs::opts.mode() == PERIPHERAL_INPUT)
-        {
-            static_assert(
-                1 != Defs::opts.function(), "Missing peripheral function");
-            DL_GPIO_initPeripheralInputFunctionFeatures(Defs::opts.cm(),
-                Defs::opts.function(), Defs::opts.invert(), Defs::opts.pull(),
-                DL_GPIO_HYSTERESIS_DISABLE, DL_GPIO_WAKEUP_DISABLE);
-        }
-        else if (Defs::opts.mode() == PERIPHERAL_OUTPUT)
-        {
-            static_assert(
-                1 != Defs::opts.function(), "Missing peripheral function");
-            DL_GPIO_initPeripheralOutputFunctionFeatures(Defs::opts.cm(),
-                Defs::opts.function(), Defs::opts.invert(), Defs::opts.pull(),
-                Defs::opts.drive_strength(), Defs::opts.od());
-            enable_input();
-        }
-=======
     static_assert(Defs::opts.mode() == DIGITAL_INPUT ||
             Defs::opts.mode() == DIGITAL_OUTPUT ||
             Defs::opts.mode() == PERIPHERAL_INPUT ||
@@ -371,7 +312,6 @@
     {
         DL_GPIO_enablePower(Defs::opts.port());
         DL_GPIO_initPeripheralAnalogFunction(Defs::opts.cm());
->>>>>>> 77e8f094
     }
 
     /// Enables the input structure in the IOMUX pad. This is needed when gpio
@@ -413,20 +353,12 @@
     /// Helper function to compute the pointer for the digital output.
     static constexpr uint8_t *douts()
     {
-<<<<<<< HEAD
-        return (uint8_t *)(&Defs::port()->DOUT3_0);
-=======
         return (uint8_t *)(&Defs::opts.port()->DOUT3_0);
->>>>>>> 77e8f094
     }
     /// Helper function to compute the pointer for the digital input.
     static constexpr uint8_t *dins()
     {
-<<<<<<< HEAD
-        return (uint8_t *)(&Defs::port()->DIN3_0);
-=======
         return (uint8_t *)(&Defs::opts.port()->DIN3_0);
->>>>>>> 77e8f094
     }
 };
 
@@ -471,13 +403,7 @@
     typedef MspM0GpioPin<NAME##Defs> NAME##_Pin;
 
 /// Defines the linker symbol for the wrapped Gpio instance.
-<<<<<<< HEAD
 template <unsigned GPIO_BASE, unsigned GPIO_PIN>
 const Mspm0Gpio<GPIO_BASE, GPIO_PIN> Mspm0Gpio<GPIO_BASE, GPIO_PIN>::instance_;
-=======
-/// @todo
-// template <class Defs>
-// const Mspm0Gpio<Defs> Mspm0Gpio<GPIO_BASE, GPIO_PIN>::instance_;
->>>>>>> 77e8f094
 
 #endif //_FREERTOS_DRIVERS_TI_MSPM0GPIO_HXX_