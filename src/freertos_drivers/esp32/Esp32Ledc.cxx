/** \copyright
 * Copyright (c) 2021, Mike Dunston
 * All rights reserved.
 *
 * Redistribution and use in source and binary forms, with or without
 * modification, are  permitted provided that the following conditions are met:
 *
 *  - Redistributions of source code must retain the above copyright notice,
 *    this list of conditions and the following disclaimer.
 *
 *  - Redistributions in binary form must reproduce the above copyright notice,
 *    this list of conditions and the following disclaimer in the documentation
 *    and/or other materials provided with the distribution.
 *
 * THIS SOFTWARE IS PROVIDED BY THE COPYRIGHT HOLDERS AND CONTRIBUTORS "AS IS"
 * AND ANY EXPRESS OR IMPLIED WARRANTIES, INCLUDING, BUT NOT LIMITED TO, THE
 * IMPLIED WARRANTIES OF MERCHANTABILITY AND FITNESS FOR A PARTICULAR PURPOSE
 * ARE DISCLAIMED. IN NO EVENT SHALL THE COPYRIGHT HOLDER OR CONTRIBUTORS BE
 * LIABLE FOR ANY DIRECT, INDIRECT, INCIDENTAL, SPECIAL, EXEMPLARY, OR
 * CONSEQUENTIAL DAMAGES (INCLUDING, BUT NOT LIMITED TO, PROCUREMENT OF
 * SUBSTITUTE GOODS OR SERVICES; LOSS OF USE, DATA, OR PROFITS; OR BUSINESS
 * INTERRUPTION) HOWEVER CAUSED AND ON ANY THEORY OF LIABILITY, WHETHER IN
 * CONTRACT, STRICT LIABILITY, OR TORT (INCLUDING NEGLIGENCE OR OTHERWISE)
 * ARISING IN ANY WAY OUT OF THE USE OF THIS SOFTWARE, EVEN IF ADVISED OF THE
 * POSSIBILITY OF SUCH DAMAGE.
 *
 * \file Esp32Ledc.cxx
 *
 * ESP-IDF LEDC adapter that exposes a PWM interface.
 *
 * @author Mike Dunston
 * @date 1 June 2021
 */

// Ensure we only compile this code for the ESP32 family of MCUs.
<<<<<<< HEAD
#if defined(ESP32)
=======
#if defined(ESP_PLATFORM)
>>>>>>> 7898dd37

#include "Esp32Ledc.hxx"

namespace openmrn_arduino
{

pthread_once_t Esp32Ledc::ledcFadeOnce_ = PTHREAD_ONCE_INIT;

} // namespace openmrn_arduino

#endif // ESP_PLATFORM<|MERGE_RESOLUTION|>--- conflicted
+++ resolved
@@ -33,11 +33,7 @@
  */
 
 // Ensure we only compile this code for the ESP32 family of MCUs.
-<<<<<<< HEAD
-#if defined(ESP32)
-=======
 #if defined(ESP_PLATFORM)
->>>>>>> 7898dd37
 
 #include "Esp32Ledc.hxx"
 
