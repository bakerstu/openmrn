/** \copyright
 * Copyright (c) 2019, Mike Dunston
 * All rights reserved.
 *
 * Redistribution and use in source and binary forms, with or without
 * modification, are  permitted provided that the following conditions are met:
 *
 *  - Redistributions of source code must retain the above copyright notice,
 *    this list of conditions and the following disclaimer.
 *
 *  - Redistributions in binary form must reproduce the above copyright notice,
 *    this list of conditions and the following disclaimer in the documentation
 *    and/or other materials provided with the distribution.
 *
 * THIS SOFTWARE IS PROVIDED BY THE COPYRIGHT HOLDERS AND CONTRIBUTORS "AS IS"
 * AND ANY EXPRESS OR IMPLIED WARRANTIES, INCLUDING, BUT NOT LIMITED TO, THE
 * IMPLIED WARRANTIES OF MERCHANTABILITY AND FITNESS FOR A PARTICULAR PURPOSE
 * ARE DISCLAIMED. IN NO EVENT SHALL THE COPYRIGHT HOLDER OR CONTRIBUTORS BE
 * LIABLE FOR ANY DIRECT, INDIRECT, INCIDENTAL, SPECIAL, EXEMPLARY, OR
 * CONSEQUENTIAL DAMAGES (INCLUDING, BUT NOT LIMITED TO, PROCUREMENT OF
 * SUBSTITUTE GOODS OR SERVICES; LOSS OF USE, DATA, OR PROFITS; OR BUSINESS
 * INTERRUPTION) HOWEVER CAUSED AND ON ANY THEORY OF LIABILITY, WHETHER IN
 * CONTRACT, STRICT LIABILITY, OR TORT (INCLUDING NEGLIGENCE OR OTHERWISE)
 * ARISING IN ANY WAY OUT OF THE USE OF THIS SOFTWARE, EVEN IF ADVISED OF THE
 * POSSIBILITY OF SUCH DAMAGE.
 *
 * \file Esp32WiFiManager.cxx
 *
 * ESP32 WiFi Manager
 *
 * @author Mike Dunston
 * @date 4 February 2019
 */

// Ensure we only compile this code for the ESP32
#ifdef ESP32

#include "Esp32WiFiManager.hxx"
#include "openlcb/SimpleStack.hxx"
#include "openlcb/TcpDefs.hxx"
#include "os/MDNS.hxx"
#include "utils/FdUtils.hxx"
#include "utils/format_utils.hxx"
#include "utils/SocketClient.hxx"
#include "utils/SocketClientParams.hxx"

#include <esp_log.h>
#include <esp_sntp.h>
#include <esp_system.h>
#include <esp_wifi.h>
#include <lwip/dns.h>
#include <mdns.h>

// ESP-IDF v4+ has a slightly different directory structure to previous
// versions.
#if ESP_IDF_VERSION >= ESP_IDF_VERSION_VAL(4,1,0)
#include <dhcpserver/dhcpserver.h>
#include <esp_event.h>
#include <esp_private/wifi.h>

#if defined(CONFIG_IDF_TARGET_ESP32S2)
#include <esp32s2/rom/crc.h>
#elif defined(CONFIG_IDF_TARGET_ESP32C3)
#include <esp32c3/rom/crc.h>
#elif defined(CONFIG_IDF_TARGET_ESP32S3)
#include <esp32s3/rom/crc.h>
#else // default to ESP32
#include <esp32/rom/crc.h>
#endif // CONFIG_IDF_TARGET

#else // ESP-IDF v3.x
#include <esp_event_loop.h>
#include <esp_wifi_internal.h>
#include <rom/crc.h>
#endif // ESP_IDF_VERSION

using openlcb::NodeID;
using openlcb::SimpleCanStackBase;
using openlcb::TcpAutoAddress;
using openlcb::TcpClientConfig;
using openlcb::TcpClientDefaultParams;
using openlcb::TcpDefs;
using openlcb::TcpManualAddress;
using std::string;
using std::unique_ptr;

#ifndef ESP32_WIFIMGR_SOCKETPARAMS_LOG_LEVEL
/// Allows setting the log level for mDNS related log messages from 
/// @ref DefaultSocketClientParams.
#define ESP32_WIFIMGR_SOCKETPARAMS_LOG_LEVEL INFO
#endif

#ifndef ESP32_WIFIMGR_MDNS_LOOKUP_LOG_LEVEL
/// Allows setting the log level for mDNS results in the @ref mdns_lookup
/// method.
#define ESP32_WIFIMGR_MDNS_LOOKUP_LOG_LEVEL INFO
#endif

// Start of global namespace block.

// These must be declared *OUTSIDE* the openmrn_arduino namespace in order to
// be visible in the MDNS.cxx code.

/// Advertises an mDNS service name. This is a hook point for the MDNS class
/// and is used as part of the Esp32 WiFi HUB support.
void mdns_publish(const char *name, const char *service, uint16_t port);

/// Removes advertisement of an mDNS service name. This is not currently
/// exposed in the MDNS class but is supported on the ESP32.
void mdns_unpublish(const char *service);

/// Splits a service name since the ESP32 mDNS library requires the service
/// name and service protocol to be passed in individually.
///
/// @param service_name is the service name to be split.
/// @param protocol_name is the protocol portion of the service name.
///
/// Note: service_name *WILL* be modified by this call.
void split_mdns_service_name(string *service_name, string *protocol_name);

/// Singleton instance of the @ref Esp32WiFiManager for use in the mDNS
/// callbacks.
///
/// NOTE: This is used instead of Singleton<Esp32WiFiManager> due to a GCC bug
/// which increases compile time significantly.
static Esp32WiFiManager *wifi_mgr = nullptr;

// End of global namespace block.

namespace openmrn_arduino
{

/// Priority to use for the wifi_manager_task. This is currently set to one
/// level higher than the arduino-esp32 loopTask. The task will be in a sleep
/// state until woken up by Esp32WiFiManager::process_wifi_event or
/// Esp32WiFiManager::apply_configuration.
static constexpr UBaseType_t WIFI_TASK_PRIORITY = 2;

/// Priority for the task performing the mdns lookups, connections for the
/// wifi uplink and any other background tasks needed by the wifi manager.
static constexpr UBaseType_t EXECUTOR_TASK_PRIORITY = 3;

/// Stack size for the wifi_manager_task.
static constexpr uint32_t WIFI_TASK_STACK_SIZE = 2560L;

/// Stack size for the background task executor.
static constexpr uint32_t EXECUTOR_TASK_STACK_SIZE = 2560L;

/// Interval at which to check the WiFi connection status.
static constexpr TickType_t WIFI_CONNECT_CHECK_INTERVAL = pdMS_TO_TICKS(5000);

/// Interval at which to check if the GcTcpHub has started or not.
static constexpr uint32_t HUB_STARTUP_DELAY_USEC = MSEC_TO_USEC(50);

/// Interval at which to check if the WiFi task has shutdown or not.
static constexpr uint32_t TASK_SHUTDOWN_DELAY_USEC = MSEC_TO_USEC(1);

/// Bit designator for wifi_status_event_group which indicates we are connected
/// to the SSID.
static constexpr int WIFI_CONNECTED_BIT = BIT0;

/// Bit designator for wifi_status_event_group which indicates we have an IPv4
/// address assigned.
static constexpr int WIFI_GOTIP_BIT = BIT1;

/// Allow up to 36 checks to see if we have connected to the SSID and
/// received an IPv4 address. This allows up to ~3 minutes for the entire
/// process to complete, in most cases this should be complete in under 30
/// seconds.
static constexpr uint8_t MAX_CONNECTION_CHECK_ATTEMPTS = 36;

/// This is the number of consecutive IP addresses which will be available in
/// the SoftAP DHCP server IP pool. These will be allocated immediately
/// following the SoftAP IP address (default is 192.168.4.1). Default number to
/// reserve is 48 IP addresses. Only four stations can be connected to the
/// ESP32 SoftAP at any single time.
static constexpr uint8_t SOFTAP_IP_RESERVATION_BLOCK_SIZE = 48;

/// Adapter class to load/store configuration via CDI
class Esp32SocketParams : public DefaultSocketClientParams
{
public:
    Esp32SocketParams(
        int fd, const TcpClientConfig<TcpClientDefaultParams> &cfg)
        : configFd_(fd)
        , cfg_(cfg)
    {
        mdnsService_ = cfg_.auto_address().service_name().read(configFd_);
        staticHost_ = cfg_.manual_address().ip_address().read(configFd_);
        staticPort_ = CDI_READ_TRIMMED(cfg_.manual_address().port, configFd_);
    }

    /// @return search mode for how to locate the server.
    SocketClientParams::SearchMode search_mode() override
    {
        return (SocketClientParams::SearchMode)CDI_READ_TRIMMED(cfg_.search_mode, configFd_);
    }

    /// @return null or empty string if any mdns server is okay to connect
    /// to. If nonempty, then only an mdns server will be chosen that has the
    /// specific host name.
    string mdns_host_name() override
    {
        return cfg_.auto_address().host_name().read(configFd_);
    }

    /// @return true if first attempt should be to connect to
    /// last_host_name:last_port.
    bool enable_last() override
    {
        return CDI_READ_TRIMMED(cfg_.reconnect, configFd_);
    }

    /// @return the last successfully used IP address, as dotted
    /// decimal. Nullptr or empty if no successful connection has ever been
    /// made.
    string last_host_name() override
    {
        return cfg_.last_address().ip_address().read(configFd_);
    }

    /// @return the last successfully used port number.
    int last_port() override
    {
        return CDI_READ_TRIMMED(cfg_.last_address().port, configFd_);
    }

    /// Stores the last connection details for use when reconnect is enabled.
    ///
    /// @param hostname is the hostname that was connected to.
    /// @param port is the port that was connected to.
    void set_last(const char *hostname, int port) override
    {
        cfg_.last_address().ip_address().write(configFd_, hostname);
        cfg_.last_address().port().write(configFd_, port);
    }

    void log_message(LogMessage id, const string &arg) override
    {
        switch (id)
        {
            case CONNECT_RE:
                LOG(INFO, "[Uplink] Reconnecting to %s.", arg.c_str());
                break;
            case MDNS_SEARCH:
                LOG(ESP32_WIFIMGR_SOCKETPARAMS_LOG_LEVEL,
                    "[Uplink] Starting mDNS searching for %s.",
                    arg.c_str());
                break;
            case MDNS_NOT_FOUND:
                LOG(ESP32_WIFIMGR_SOCKETPARAMS_LOG_LEVEL,
                    "[Uplink] mDNS search failed.");
                break;
            case MDNS_FOUND:
                LOG(ESP32_WIFIMGR_SOCKETPARAMS_LOG_LEVEL,
                    "[Uplink] mDNS search succeeded.");
                break;
            case CONNECT_MDNS:
                LOG(INFO, "[Uplink] mDNS connecting to %s.", arg.c_str());
                break;
            case CONNECT_MANUAL:
                LOG(INFO, "[Uplink] Connecting to %s.", arg.c_str());
                break;
            case CONNECT_FAILED_SELF:
                LOG(ESP32_WIFIMGR_SOCKETPARAMS_LOG_LEVEL,
                    "[Uplink] Rejecting attempt to connect to localhost.");
                break;
            case CONNECTION_LOST:
                LOG(INFO, "[Uplink] Connection lost.");
                break;
            default:
                // ignore the message
                break;
        }
    }

    /// @return true if we should actively skip connections that happen to
    /// match our own IP address.
    bool disallow_local() override
    {
        return true;
    }

private:
    const int configFd_;
    const TcpClientConfig<TcpClientDefaultParams> cfg_;
};

// With this constructor being used the Esp32WiFiManager will manage the
// WiFi connection, mDNS system and the hostname of the ESP32.
<<<<<<< HEAD
Esp32WiFiManager::Esp32WiFiManager(const char *station_ssid
    , const char *station_password, openlcb::SimpleStackBase *stack
    , const WiFiConfiguration &cfg, wifi_mode_t wifi_mode
    , const char *hostname_prefix, const char *sntp_server
    , const char *timezone, bool sntp_enabled, uint8_t softap_channel
    , wifi_auth_mode_t softap_auth_mode, const char *softap_ssid
    , const char *softap_password)
    : DefaultConfigUpdateListener(), hostname_(hostname_prefix)
    , ssid_(station_ssid), password_(station_password), cfg_(cfg)
    , stack_(stack), wifiMode_(wifi_mode), softAPChannel_(softap_channel)
    , softAPAuthMode_(softap_auth_mode), softAPName_(softap_ssid)
    , softAPPassword_(softap_password), sntpEnabled_(sntp_enabled)
    , sntpServer_(sntp_server), timeZone_(timezone)
=======
Esp32WiFiManager::Esp32WiFiManager(const char *ssid
                                 , const char *password
                                 , SimpleCanStackBase *stack
                                 , const WiFiConfiguration &cfg
                                 , const char *hostname_prefix
                                 , wifi_mode_t wifi_mode
                                 , tcpip_adapter_ip_info_t *station_static_ip
                                 , ip_addr_t primary_dns_server
                                 , uint8_t soft_ap_channel
                                 , wifi_auth_mode_t soft_ap_auth
                                 , const char *soft_ap_password
                                 , tcpip_adapter_ip_info_t *softap_static_ip)
    : DefaultConfigUpdateListener()
    , hostname_(hostname_prefix)
    , ssid_(ssid)
    , password_(password)
    , cfg_(cfg)
    , manageWiFi_(true)
    , stack_(stack)
    , wifiMode_(wifi_mode)
    , stationStaticIP_(station_static_ip)
    , primaryDNSAddress_(primary_dns_server)
    , softAPChannel_(soft_ap_channel)
    , softAPAuthMode_(soft_ap_auth)
    , softAPPassword_(soft_ap_password ? soft_ap_password : password)
    , softAPStaticIP_(softap_static_ip)
>>>>>>> fa5c4dd9
{
    // Extend the capacity of the hostname to make space for the node-id and
    // underscore.
    hostname_.reserve(MAX_HOSTNAME_LENGTH);

    // Generate the hostname for the ESP32 based on the provided node id.
    // node_id : 0x050101011425
    // hostname_ : esp32_050101011425
    NodeID node_id = stack_->node()->node_id();
    hostname_.append(uint64_to_string_hex(node_id, 0));

    // The maximum length hostname for the ESP32 is 32 characters so truncate
    // when necessary. Reference to length limitation:
    // https://github.com/espressif/esp-idf/blob/master/components/tcpip_adapter/include/tcpip_adapter.h#L611
    if (hostname_.length() > MAX_HOSTNAME_LENGTH)
    {
        LOG(WARNING, "ESP32 hostname is too long, original hostname: %s",
            hostname_.c_str());
        hostname_.resize(MAX_HOSTNAME_LENGTH);
        LOG(WARNING, "truncated hostname: %s", hostname_.c_str());
    }

    // Release any extra capacity allocated for the hostname.
    hostname_.shrink_to_fit();

    // Track our instance for later reference.
    wifi_mgr = this;
}

<<<<<<< HEAD
Esp32WiFiManager::~Esp32WiFiManager()
=======
// With this constructor being used, it will be the responsibility of the
// application to manage the WiFi and mDNS systems.
Esp32WiFiManager::Esp32WiFiManager(
    SimpleCanStackBase *stack, const WiFiConfiguration &cfg)
    : DefaultConfigUpdateListener()
    , cfg_(cfg)
    , manageWiFi_(false)
    , stack_(stack)
>>>>>>> fa5c4dd9
{
#if ESP_IDF_VERSION >= ESP_IDF_VERSION_VAL(4,1,0)
    // Remove our event listeners from the event loop, note that we do not stop
    // the event loop.
    esp_event_handler_unregister(WIFI_EVENT, ESP_EVENT_ANY_ID
                               , &Esp32WiFiManager::process_idf_event);
    esp_event_handler_unregister(IP_EVENT, ESP_EVENT_ANY_ID
                               , &Esp32WiFiManager::process_idf_event);
#else
    // Disconnect from the event loop to prevent a possible null deref.
    esp_event_loop_set_cb(nullptr, nullptr);
#endif // IDF v4.1+

    // shutdown the background task executor.
    executor_.shutdown();

    // set flag to shutdown WiFi background task and wake it up
    shutdownRequested_ = true;
    xTaskNotifyGive(wifiTaskHandle_);

    // wait for WiFi background task shutdown to complete
    while (shutdownRequested_)
    {
        usleep(TASK_SHUTDOWN_DELAY_USEC);
    }

    // cleanup event group
    vEventGroupDelete(wifiStatusEventGroup_);

    // cleanup internal vectors/maps
    ssidScanResults_.clear();
    mdnsDeferredPublish_.clear();
}

ConfigUpdateListener::UpdateAction Esp32WiFiManager::apply_configuration(
    int fd, bool initial_load, BarrierNotifiable *done)
{
    AutoNotify n(done);
    LOG(VERBOSE, "Esp32WiFiManager::apply_configuration(%d, %d)", fd,
        initial_load);

    // Cache the fd for later use by the wifi background task.
    configFd_ = fd;
    configReloadRequested_ = initial_load;

    // always load the connection mode.
    uint8_t conn_mode = CDI_READ_TRIMMED(cfg_.connection_mode, fd);

    // If the first bit is set in the connection mode the uplink is enabled.
    uplinkEnabled_ = conn_mode & 1;
    // If the second bit is set in the connection mode the hub is enabled.
    hubEnabled_ = conn_mode & 2;

    // Load the CDI entry into memory to do an CRC32 check against our last
    // loaded configuration so we can avoid reloading configuration when there
    // are no interesting changes.
    unique_ptr<uint8_t[]> crcbuf(new uint8_t[cfg_.size()]);

    // If we are unable to seek to the right position in the persistent storage
    // give up and request a reboot.
    if (lseek(fd, cfg_.offset(), SEEK_SET) != cfg_.offset())
    {
        LOG_ERROR("lseek failed to reset fd offset, REBOOT_NEEDED");
        return ConfigUpdateListener::UpdateAction::REBOOT_NEEDED;
    }

    // Read the full configuration to the buffer for crc check.
    FdUtils::repeated_read(fd, crcbuf.get(), cfg_.size());

    // Calculate CRC32 from the loaded buffer.
    uint32_t configCrc32 = crc32_le(0, crcbuf.get(), cfg_.size());
    LOG(VERBOSE, "existing config CRC32: \"%s\", new CRC32: \"%s\"",
        integer_to_string(configCrc32_, 0).c_str(),
        integer_to_string(configCrc32, 0).c_str());

    if (initial_load)
    {
        // start the background task executor since it will be used for any
        // callback notifications that arise from starting the network stack.
        executor_.start_thread(
            "Esp32WiFiConn", EXECUTOR_TASK_PRIORITY, EXECUTOR_TASK_STACK_SIZE);

        // This is the initial loading of the CDI entry, start the background
        // task that will manage the node's WiFi connection(s).
        start_wifi_task();
    }
    // if this is not the initial loading of the CDI entry check the CRC32
    // value and trigger a configuration reload if necessary.
    else if (configCrc32 != configCrc32_)
    {
        configReloadRequested_ = true;
        // If a configuration change has been detected, wake up the
        // wifi_manager_task so it can consume the change prior to the next
        // wake up interval.
        xTaskNotifyGive(wifiTaskHandle_);
    }

    // Store the calculated CRC-32 for future use when the apply_configuration
    // method is called to detect any configuration changes.
    configCrc32_ = configCrc32;

    // Inform the caller that the configuration has been updated as the wifi
    // task will reload the configuration as part of it's next wake up cycle.
    return ConfigUpdateListener::UpdateAction::UPDATED;
}

// Factory reset handler for the WiFiConfiguration CDI entry.
void Esp32WiFiManager::factory_reset(int fd)
{
    LOG(VERBOSE, "Esp32WiFiManager::factory_reset(%d)", fd);

    // General WiFi configuration settings.
    CDI_FACTORY_RESET(cfg_.sleep);
    CDI_FACTORY_RESET(cfg_.connection_mode);

    // Hub specific configuration settings.
    CDI_FACTORY_RESET(cfg_.hub().port);
    cfg_.hub().service_name().write(
        fd, TcpDefs::MDNS_SERVICE_NAME_GRIDCONNECT_CAN_TCP);

    // Node link configuration settings.
    CDI_FACTORY_RESET(cfg_.uplink().search_mode);
    CDI_FACTORY_RESET(cfg_.uplink().reconnect);

    // Node link manual configuration settings.
    cfg_.uplink().manual_address().ip_address().write(fd, "");
    CDI_FACTORY_RESET(cfg_.uplink().manual_address().port);

    // Node link automatic configuration settings.
    cfg_.uplink().auto_address().service_name().write(
        fd, TcpDefs::MDNS_SERVICE_NAME_GRIDCONNECT_CAN_TCP);
    cfg_.uplink().auto_address().host_name().write(fd, "");

    // Node link automatic last connected node address.
    cfg_.uplink().last_address().ip_address().write(fd, "");
    CDI_FACTORY_RESET(cfg_.uplink().last_address().port);

    // Reconnect to last connected node.
    CDI_FACTORY_RESET(cfg_.uplink().reconnect);
}

#if defined(ESP_IDF_VERSION) && ESP_IDF_VERSION >= ESP_IDF_VERSION_VAL(4,1,0)
void Esp32WiFiManager::process_idf_event(void *arg, esp_event_base_t event_base
                                       , int32_t event_id, void *event_data)
{
    LOG(VERBOSE, "Esp32WiFiManager::process_idf_event(%s, %d, %p)", event_base
      , event_id, event_data);
    if (event_base == WIFI_EVENT && event_id == WIFI_EVENT_STA_START &&
        (wifi_mgr->wifiMode_ == WIFI_MODE_APSTA ||
         wifi_mgr->wifiMode_ == WIFI_MODE_STA))
    {
        wifi_mgr->on_station_started();
    }
    else if (event_base == WIFI_EVENT && event_id == WIFI_EVENT_STA_CONNECTED)
    {
        wifi_mgr->on_station_connected();
    }
    else if (event_base == WIFI_EVENT &&
             event_id == WIFI_EVENT_STA_DISCONNECTED)
    {
        wifi_mgr->on_station_disconnected(
            static_cast<wifi_event_sta_disconnected_t *>(event_data)->reason);
    }
    else if (event_base == WIFI_EVENT && event_id == WIFI_EVENT_AP_START)
    {
        wifi_mgr->on_softap_start();
    }
    else if (event_base == WIFI_EVENT && event_id == WIFI_EVENT_AP_STOP)
    {
        wifi_mgr->on_softap_stop();
    }
    else if (event_base == WIFI_EVENT &&
             event_id == WIFI_EVENT_AP_STACONNECTED)
    {
        auto sta_data = static_cast<wifi_event_ap_staconnected_t *>(event_data);
        wifi_mgr->on_softap_station_connected(sta_data->mac, sta_data->aid);
    }
    else if (event_base == WIFI_EVENT &&
             event_id == WIFI_EVENT_AP_STADISCONNECTED)
    {
        auto sta_data = static_cast<wifi_event_ap_staconnected_t *>(event_data);
        wifi_mgr->on_softap_station_disconnected(sta_data->mac, sta_data->aid);
    }
    else if (event_base == WIFI_EVENT && event_id == WIFI_EVENT_SCAN_DONE)
    {
        auto scan_data = static_cast<wifi_event_sta_scan_done_t *>(event_data);
        wifi_mgr->on_wifi_scan_completed(scan_data->status, scan_data->number);
    }
    else if (event_base == IP_EVENT && event_id == IP_EVENT_STA_GOT_IP)
    {
        ip_event_got_ip_t *data = static_cast<ip_event_got_ip_t *>(event_data);
        wifi_mgr->on_station_ip_assigned(htonl(data->ip_info.ip.addr));
    }
    else if (event_base == IP_EVENT && event_id == IP_EVENT_STA_LOST_IP)
    {
        wifi_mgr->on_station_ip_lost();
    }
}

#else
// Processes a WiFi system event
esp_err_t Esp32WiFiManager::process_wifi_event(void *ctx, system_event_t *event)
{
    LOG(VERBOSE, "Esp32WiFiManager::process_wifi_event(%d)", event->event_id);

    // We only are interested in this event if we are managing the
    // WiFi and MDNS systems and our mode includes STATION.
    if (event->event_id == SYSTEM_EVENT_STA_START &&
        (wifi_mgr->wifiMode_ == WIFI_MODE_APSTA ||
         wifi_mgr->wifiMode_ == WIFI_MODE_STA))
    {
        wifi_mgr->on_station_started();
    }
    else if (event->event_id == SYSTEM_EVENT_STA_CONNECTED)
    {
        wifi_mgr->on_station_connected();
    }
    else if (event->event_id == SYSTEM_EVENT_STA_DISCONNECTED)
    {
        wifi_mgr->on_station_disconnected(event->event_info.disconnected.reason);
    }
    else if (event->event_id == SYSTEM_EVENT_STA_GOT_IP)
    {
        wifi_mgr->on_station_ip_assigned(
            htonl(event->event_info.got_ip.ip_info.ip.addr));
    }
    else if (event->event_id == SYSTEM_EVENT_STA_LOST_IP)
    {
        wifi_mgr->on_station_ip_lost();
    }
    else if (event->event_id == SYSTEM_EVENT_AP_START)
    {
        wifi_mgr->on_softap_start();
    }
    else if (event->event_id == SYSTEM_EVENT_AP_STOP)
    {
        wifi_mgr->on_softap_stop();
    }
    else if (event->event_id == SYSTEM_EVENT_AP_STACONNECTED)
    {
        auto sta_data = event->event_info.sta_connected;
        wifi_mgr->on_softap_station_connected(sta_data.mac, sta_data.aid);
    }
    else if (event->event_id == SYSTEM_EVENT_AP_STADISCONNECTED)
    {
        auto sta_data = event->event_info.sta_connected;
        wifi_mgr->on_softap_station_disconnected(sta_data.mac, sta_data.aid);
    }
    else if (event->event_id == SYSTEM_EVENT_SCAN_DONE)
    {
        auto scan_data = event->event_info.scan_done;
        wifi_mgr->on_wifi_scan_completed(scan_data.status, scan_data.number);
    }

    return ESP_OK;
}
#endif

// Adds a callback which will be called when the network is up.
void Esp32WiFiManager::register_network_up_callback(
    esp_network_up_callback_t callback)
{
    OSMutexLock l(&networkCallbacksLock_);
    networkUpCallbacks_.push_back(callback);
}

// Adds a callback which will be called when the network is down.
void Esp32WiFiManager::register_network_down_callback(
    esp_network_down_callback_t callback)
{
    OSMutexLock l(&networkCallbacksLock_);
    networkDownCallbacks_.push_back(callback);
}

// Adds a callback which will be called when the network is initializing.
void Esp32WiFiManager::register_network_init_callback(
    esp_network_init_callback_t callback)
{
    OSMutexLock l(&networkCallbacksLock_);
    networkInitCallbacks_.push_back(callback);
}

// If the Esp32WiFiManager is setup to manage the WiFi system, the following
// steps are executed:
// 1) Start the TCP/IP adapter.
// 2) Hook into the ESP event loop so we receive WiFi events.
// 3) Initialize the WiFi system.
// 4) Set the WiFi mode to STATION (WIFI_STA)
// 5) Configure the WiFi system to store parameters only in memory to avoid
// potential corruption of entries in NVS.
// 6) Configure the WiFi system for SSID/PW.
// 7) Set the hostname based on the generated hostname.
// 8) Connect to WiFi and wait for IP assignment.
// 9) Verify that we connected and received a IP address, if not log a FATAL
// message and give up.
void Esp32WiFiManager::start_wifi_system()
{
    // Create the event group used for tracking connected/disconnected status.
    // This is used internally regardless of if we manage the rest of the WiFi
    // or mDNS systems.
    wifiStatusEventGroup_ = xEventGroupCreate();

#if ESP_IDF_VERSION >= ESP_IDF_VERSION_VAL(4,1,0)
    // create default interfaces for station and SoftAP, ethernet is not used
    // today.
    ESP_ERROR_CHECK(esp_netif_init());

    // create the event loop.
    esp_err_t err = esp_event_loop_create_default();

    // The esp_event_loop_create_default() method will return either ESP_OK if
    // the event loop was created or ESP_ERR_INVALID_STATE if one already
    // exists.
    if (err != ESP_OK && err != ESP_ERR_INVALID_STATE)
    {
        LOG(FATAL, "[WiFi] Failed to initialize the default event loop: %s"
          , esp_err_to_name(err));
    }

    espNetIfaces_[STATION_INTERFACE] = esp_netif_create_default_wifi_sta();
    espNetIfaces_[SOFTAP_INTERFACE] = esp_netif_create_default_wifi_ap();

    // Connect our event listeners.
    esp_event_handler_register(WIFI_EVENT, ESP_EVENT_ANY_ID
                             , &Esp32WiFiManager::process_idf_event, nullptr);
    esp_event_handler_register(IP_EVENT, ESP_EVENT_ANY_ID
                             , &Esp32WiFiManager::process_idf_event, nullptr);
#else // NOT IDF v4.1+
    // Initialize the TCP/IP adapter stack.
    LOG(INFO, "[WiFi] Starting TCP/IP stack");
    tcpip_adapter_init();

    // Install event loop handler.
    ESP_ERROR_CHECK(esp_event_loop_init(&Esp32WiFiManager::process_wifi_event, nullptr));
#endif // IDF v4.1+

    // Start the WiFi adapter.
    wifi_init_config_t cfg = WIFI_INIT_CONFIG_DEFAULT();
    LOG(INFO, "[WiFi] Initializing WiFi stack");

    // Disable NVS storage for the WiFi driver
    cfg.nvs_enable = false;

    // override the defaults coming from arduino-esp32, the ones below improve
    // throughput and stability of TCP/IP, for more info on these values, see:
    // https://github.com/espressif/arduino-esp32/issues/2899 and
    // https://github.com/espressif/arduino-esp32/pull/2912
    //
    // Note: these numbers are slightly higher to allow compatibility with the
    // WROVER chip and WROOM-32 chip. The increase results in ~2kb less heap
    // at runtime.
    //
    // These do not require recompilation of arduino-esp32 code as these are
    // used in the WIFI_INIT_CONFIG_DEFAULT macro, they simply need to be redefined.
    cfg.static_rx_buf_num = 16;
    cfg.dynamic_rx_buf_num = 32;
    cfg.rx_ba_win = 16;

    ESP_ERROR_CHECK(esp_wifi_init(&cfg));

    if (verboseLogging_)
    {
        enable_esp_wifi_logging();
    }

    wifi_mode_t requested_wifi_mode = wifiMode_;
    if (wifiMode_ == WIFI_MODE_AP)
    {
      // override the wifi mode from AP only to AP+STA so we can perform wifi
      // scans on demand.
      requested_wifi_mode = WIFI_MODE_APSTA;
    }
    // Set the requested WiFi mode.
    ESP_ERROR_CHECK(esp_wifi_set_mode(requested_wifi_mode));

    // This disables storage of SSID details in NVS which has been shown to be
    // problematic at times for the ESP32, it is safer to always pass fresh
    // config and have the ESP32 resolve the details at runtime rather than
    // use a cached set from NVS.
    esp_wifi_set_storage(WIFI_STORAGE_RAM);

    // If we want to host a SoftAP configure it now.
    if (wifiMode_ == WIFI_MODE_APSTA || wifiMode_ == WIFI_MODE_AP)
    {
        wifi_config_t conf;
        bzero(&conf, sizeof(wifi_config_t));
        conf.ap.authmode = softAPAuthMode_;
        conf.ap.beacon_interval = 100;
        conf.ap.channel = softAPChannel_;
        conf.ap.max_connection = 4;
        if (wifiMode_ == WIFI_MODE_AP)
        {
            // Configure the SSID for the Soft AP based on the SSID passed to
            // the Esp32WiFiManager constructor.
            strcpy(reinterpret_cast<char *>(conf.ap.ssid), ssid_.c_str());
            if (softAPAuthMode_ != WIFI_AUTH_OPEN)
            {
                strcpy(reinterpret_cast<char *>(conf.ap.password),
                       password_.c_str());
            }
            else
            {
                LOG(WARNING,
                    "[WiFi] SoftAP password is blank, using OPEN auth mode.");
                softAPAuthMode_ = WIFI_AUTH_OPEN;
            }
        }
        else
        {
            if (!softAPName_.empty())
            {
                // Configure the SSID for the Soft AP based on the SSID passed
                // to the Esp32WiFiManager constructor.
                strcpy(reinterpret_cast<char *>(conf.ap.ssid),
                       softAPName_.c_str());
            }
            else
            {
                // Configure the SSID for the Soft AP based on the generated
                // hostname when operating in WIFI_MODE_APSTA mode.
                strcpy(reinterpret_cast<char *>(conf.ap.ssid),
                       hostname_.c_str());
            }
            if (softAPAuthMode_ != WIFI_AUTH_OPEN)
            {
                if (softAPPassword_.empty())
                {
                    strcpy(reinterpret_cast<char *>(conf.ap.password),
                       softAPPassword_.c_str());
                }
                else if (!password_.empty())
                {
                    strcpy(reinterpret_cast<char *>(conf.ap.password),
                       password_.c_str());
                }
                else
                {
                    LOG(WARNING,
                        "[WiFi] SoftAP password is blank, using OPEN auth "
                        "mode.");
                    softAPAuthMode_ = WIFI_AUTH_OPEN;
                }

            }
        }

        LOG(INFO, "[WiFi] Configuring SoftAP (SSID: %s)", conf.ap.ssid);
#if ESP_IDF_VERSION >= ESP_IDF_VERSION_VAL(4,3,0)
        ESP_ERROR_CHECK(esp_wifi_set_config(WIFI_IF_AP, &conf));
#else
        ESP_ERROR_CHECK(esp_wifi_set_config(ESP_IF_WIFI_AP, &conf));
#endif // IDF v4.0+
    }

    // If we need to connect to an SSID, configure it now.
    if (wifiMode_ == WIFI_MODE_APSTA || wifiMode_ == WIFI_MODE_STA)
    {
        // Configure the SSID details for the station based on the SSID and
        // password provided to the Esp32WiFiManager constructor.
        wifi_config_t conf;
        bzero(&conf, sizeof(wifi_config_t));
        strcpy(reinterpret_cast<char *>(conf.sta.ssid), ssid_.c_str());
        if (!password_.empty())
        {
            strcpy(reinterpret_cast<char *>(conf.sta.password),
                   password_.c_str());
        }

        LOG(INFO, "[WiFi] Configuring Station (SSID: %s)", conf.sta.ssid);
#if ESP_IDF_VERSION >= ESP_IDF_VERSION_VAL(4,3,0)
        ESP_ERROR_CHECK(esp_wifi_set_config(WIFI_IF_STA, &conf));
#else
        ESP_ERROR_CHECK(esp_wifi_set_config(ESP_IF_WIFI_STA, &conf));
#endif // IDF v4.0+
    }

    // Start the WiFi stack. This will start the SoftAP and/or connect to the
    // SSID based on the configuration set above.
    LOG(INFO, "[WiFi] Starting WiFi stack");
    ESP_ERROR_CHECK(esp_wifi_start());

    // If we need the STATION interface *AND* configured to wait until 
    // successfully connected to the SSID this code block will wait for up to
    // approximately three minutes for an IP address to be assigned. In most
    // cases this completes in under thirty seconds. If there is a connection
    // failure the esp32 will be restarted via a FATAL error being logged.
    if (waitForStationConnect_ &&
       (wifiMode_ == WIFI_MODE_APSTA || wifiMode_ == WIFI_MODE_STA))
    {
        uint8_t attempt = 0;
        EventBits_t bits = 0;
        uint32_t bit_mask = WIFI_CONNECTED_BIT;
        while (++attempt <= MAX_CONNECTION_CHECK_ATTEMPTS)
        {
            // If we have connected to the SSID we then are waiting for IP
            // address.
            if (bits & WIFI_CONNECTED_BIT)
            {
                LOG(INFO, "[IPv4] [%d/%d] Waiting for IP address assignment.",
                    attempt, MAX_CONNECTION_CHECK_ATTEMPTS);
            }
            else
            {
                // Waiting for SSID connection
                LOG(INFO, "[WiFi] [%d/%d] Waiting for SSID connection.",
                    attempt, MAX_CONNECTION_CHECK_ATTEMPTS);
            }
            bits = xEventGroupWaitBits(wifiStatusEventGroup_,
                bit_mask, // bits we are interested in
                pdFALSE,  // clear on exit
                pdTRUE,   // wait for all bits
                WIFI_CONNECT_CHECK_INTERVAL);
            // Check if have connected to the SSID
            if (bits & WIFI_CONNECTED_BIT)
            {
                // Since we have connected to the SSID we now need to track
                // that we get an IP.
                bit_mask |= WIFI_GOTIP_BIT;
            }
            // Check if we have received an IP.
            if (bits & WIFI_GOTIP_BIT)
            {
                break;
            }
        }

        // Check if we successfully connected or not. If not, force a reboot.
        if ((bits & WIFI_CONNECTED_BIT) != WIFI_CONNECTED_BIT)
        {
            LOG(FATAL, "[WiFi] Failed to connect to SSID: %s.", ssid_.c_str());
        }

        // Check if we successfully connected or not. If not, force a reboot.
        if ((bits & WIFI_GOTIP_BIT) != WIFI_GOTIP_BIT)
        {
            LOG(FATAL, "[IPv4] Timeout waiting for an IP.");
        }
    }
}

// Starts a background task for the Esp32WiFiManager.
void Esp32WiFiManager::start_wifi_task()
{
    LOG(INFO, "[WiFi] Starting WiFi Manager task");
    os_thread_create(&wifiTaskHandle_, "Esp32WiFiMgr", WIFI_TASK_PRIORITY,
        WIFI_TASK_STACK_SIZE, wifi_manager_task, this);
}

// Background task for the Esp32WiFiManager. This handles all outbound
// connection attempts, configuration loading and making this node as a hub.
void *Esp32WiFiManager::wifi_manager_task(void *param)
{
    Esp32WiFiManager *wifi = static_cast<Esp32WiFiManager *>(param);

    // Start the WiFi system before proceeding with remaining tasks.
    wifi->start_wifi_system();

    while (!wifi->shutdownRequested_)
    {
        EventBits_t bits = xEventGroupGetBits(wifi->wifiStatusEventGroup_);
        if (bits & WIFI_GOTIP_BIT)
        {
            // If we do not have not an uplink connection force a config reload
            // to start the connection process.
            if (!wifi->uplink_)
            {
                wifi->configReloadRequested_ = true;
            }
        }
        else
        {
            // Since we do not have an IP address we need to shutdown any
            // active connections since they will be invalid until a new IP
            // has been provisioned.
            wifi->stop_hub();
            wifi->stop_uplink();

            // Make sure we don't try and reload configuration since we can't
            // create outbound connections at this time.
            wifi->configReloadRequested_ = false;
        }

        // Check if there are configuration changes to pick up.
        if (wifi->configReloadRequested_)
        {
            // Since we are loading configuration data, shutdown the hub and
            // uplink if created previously.
            wifi->stop_hub();
            wifi->stop_uplink();
            wifi->reconfigure_wifi_radio_sleep();
#if !defined(CONFIG_IDF_TARGET_ESP32S2) && !defined(CONFIG_IDF_TARGET_ESP32C3)
            bool have_hub = false;
            if (wifi->hubEnabled_)
            {
                wifi->start_hub();
                have_hub = true;
            }
            else
            {
                LOG(INFO, "[WiFi] Hub disabled by configuration.");
            }

            if (wifi->uplinkEnabled_)
            {
                LOG(INFO, "[WiFi] Starting uplink.");
                wifi->start_uplink();
            }
            else if (!wifi->hubEnabled_)
            {
                LOG(INFO, "[WiFi] Starting uplink, because hub is disabled.");
                wifi->start_uplink();
            }
            else
            {
                LOG(INFO, "[WiFi] Uplink disabled by configuration.");
            }
#else // ESP32-S2 or ESP32-C3
            // Hub mode is not available for the ESP32-S2 or ESP32-C3 and is
            // hidden via CDI, so always start the uplink process.
            LOG(INFO, "[WiFi] Starting uplink.");
            wifi->start_uplink();
#endif // NOT ESP32-S2 or ESP32-C3
            
            wifi->configReloadRequested_ = false;
        }

        // Sleep until we are woken up again for configuration update or WiFi
        // event.
        ulTaskNotifyTake(pdTRUE, portMAX_DELAY);
    }

    return nullptr;
}

// Shuts down the hub listener (if enabled and running) for this node.
void Esp32WiFiManager::stop_hub()
{
    auto stack = static_cast<openlcb::SimpleCanStackBase *>(stack_);
    stack->shutdown_tcp_hub_server();
}

// Creates a hub listener for this node after loading configuration details.
void Esp32WiFiManager::start_hub()
{
    hubServiceName_ = cfg_.hub().service_name().read(configFd_);
    uint16_t hub_port = CDI_READ_TRIMMED(cfg_.hub().port, configFd_);

    LOG(INFO, "[HUB] Starting TCP/IP listener on port %d", hub_port);
    auto stack = static_cast<openlcb::SimpleCanStackBase *>(stack_);
    stack->start_tcp_hub_server(hub_port);
    auto hub = stack->get_tcp_hub_server();

    // wait for the hub to complete it's startup tasks
    while (!hub->is_started())
    {
        usleep(HUB_STARTUP_DELAY_USEC);
    }
    mdns_publish(hubServiceName_, hub_port);
}

// Disconnects and shuts down the uplink connector socket if running.
void Esp32WiFiManager::stop_uplink()
{
    if (uplink_)
    {
        LOG(INFO, "[UPLINK] Disconnecting from uplink.");
        uplink_->shutdown();
        uplink_.reset(nullptr);
    }
}

// Creates an uplink connector socket that will automatically add the uplink to
// the node's hub.
void Esp32WiFiManager::start_uplink()
{
    unique_ptr<SocketClientParams> params(
        new Esp32SocketParams(configFd_, cfg_.uplink()));
    uplink_.reset(new SocketClient(stack_->service(), &executor_,
        &executor_, std::move(params),
        std::bind(&Esp32WiFiManager::on_uplink_created, this,
            std::placeholders::_1, std::placeholders::_2)));
}

// Converts the passed fd into a GridConnect port and adds it to the stack.
void Esp32WiFiManager::on_uplink_created(int fd, Notifiable *on_exit)
{
    LOG(INFO, "[UPLINK] Connected to hub, configuring GridConnect port.");

    const bool use_select =
        (config_gridconnect_tcp_use_select() == CONSTANT_TRUE);

    // create the GridConnect port from the provided socket fd.
    create_gc_port_for_can_hub(
        static_cast<openlcb::SimpleCanStackBase *>(stack_)->can_hub(), fd,
        on_exit, use_select);

    // restart the stack to kick off alias allocation and send node init
    // packets.
    stack_->restart_stack();
}

// Enables the ESP-IDF wifi module logging at verbose level, will also set the
// sub-modules to verbose if they are available.
void Esp32WiFiManager::enable_esp_wifi_logging()
{
    esp_log_level_set("wifi", ESP_LOG_VERBOSE);

// arduino-esp32 1.0.2 uses ESP-IDF 3.2 which does not have these two methods
// in the headers, they are only available in ESP-IDF 3.3.
#if defined(WIFI_LOG_SUBMODULE_ALL)
    esp_wifi_internal_set_log_level(WIFI_LOG_VERBOSE);
    esp_wifi_internal_set_log_mod(
        WIFI_LOG_MODULE_ALL, WIFI_LOG_SUBMODULE_ALL, true);
#endif // WIFI_LOG_SUBMODULE_ALL
}

// Starts a background scan of SSIDs that can be seen by the ESP32.
void Esp32WiFiManager::start_ssid_scan(Notifiable *n)
{
    clear_ssid_scan_results();
    std::swap(ssidCompleteNotifiable_, n);
    // If there was a previous notifiable notify it now, there will be no
    // results but that should be fine since a new scan will be started.
    if (n)
    {
        n->notify();
    }
    // Start an active scan all channels, 120ms per channel (defaults)
    wifi_scan_config_t cfg;
    bzero(&cfg, sizeof(wifi_scan_config_t));
    // The boolean flag when set to false triggers an async scan.
    ESP_ERROR_CHECK(esp_wifi_scan_start(&cfg, false));
}

// Returns the number of SSIDs found in the last scan.
size_t Esp32WiFiManager::get_ssid_scan_result_count()
{
    OSMutexLock l(&ssidScanResultsLock_);
    return ssidScanResults_.size();
}

// Returns one SSID record from the last scan.
wifi_ap_record_t Esp32WiFiManager::get_ssid_scan_result(size_t index)
{
    OSMutexLock l(&ssidScanResultsLock_);
    wifi_ap_record_t record = wifi_ap_record_t();
    if (index < ssidScanResults_.size())
    {
        record = ssidScanResults_[index];
    }
    return record;
}

// Clears all cached SSID scan results.
void Esp32WiFiManager::clear_ssid_scan_results()
{
    OSMutexLock l(&ssidScanResultsLock_);
    ssidScanResults_.clear();
}

// Advertises a service via mDNS.
//
// If mDNS has not yet been initialized the data will be cached and replayed
// after mDNS has been initialized.
void Esp32WiFiManager::mdns_publish(string service, const uint16_t port)
{
    {
        OSMutexLock l(&mdnsInitLock_);
        if (!mdnsInitialized_)
        {
            // since mDNS has not been initialized, store this publish until
            // it has been initialized.
            mdnsDeferredPublish_[service] = port;
            return;
        }
    }

    // Schedule the publish to be done through the Executor since we may need
    // to retry it.
    executor_.add(new CallbackExecutable([service, port]()
    {
        string service_name = service;
        string protocol_name;
        split_mdns_service_name(&service_name, &protocol_name);
        esp_err_t res = mdns_service_add(
            NULL, service_name.c_str(), protocol_name.c_str(), port, NULL, 0);
        LOG(INFO, "[mDNS] mdns_service_add(%s.%s:%d): %s."
          , service_name.c_str(), protocol_name.c_str(), port
          , esp_err_to_name(res));
        // ESP_FAIL will be triggered if there is a timeout during publish of
        // the new mDNS entry. The mDNS task runs at a very low priority on the
        // PRO_CPU which is also where the OpenMRN Executor runs from which can
        // cause a race condition.
        if (res == ESP_FAIL)
        {
            // Send it back onto the scheduler to be retried
            wifi_mgr->mdns_publish(service, port);
        }
        else
        {
            LOG(INFO, "[mDNS] Advertising %s.%s:%d.", service_name.c_str()
              , protocol_name.c_str(), port);
        }
    }));
}

// Removes advertisement of a service from mDNS.
void Esp32WiFiManager::mdns_unpublish(string service)
{
    {
        OSMutexLock l(&mdnsInitLock_);
        if (!mdnsInitialized_)
        {
            // Since mDNS is not in an initialized state we can discard the
            // unpublish event.
            return;
        }
    }
    string service_name = service;
    string protocol_name;
    split_mdns_service_name(&service_name, &protocol_name);
    LOG(INFO, "[mDNS] Removing advertisement of %s.%s."
      , service_name.c_str(), protocol_name.c_str());
    esp_err_t res =
        mdns_service_remove(service_name.c_str(), protocol_name.c_str());
    LOG(VERBOSE, "[mDNS] mdns_service_remove: %s.", esp_err_to_name(res));
}

// Initializes the mDNS system on the ESP32.
//
// After initialization, if any services are pending publish they will be
// published at this time.
void Esp32WiFiManager::start_mdns_system()
{
    {
        OSMutexLock l(&mdnsInitLock_);
        // If we have already initialized mDNS we can exit early.
        if (mdnsInitialized_)
        {
            return;
        }

        // Initialize the mDNS system.
        LOG(INFO, "[mDNS] Initializing mDNS system");
        ESP_ERROR_CHECK(mdns_init());

        // Set the mDNS hostname based on our generated hostname so it can be
        // found by other nodes.
        LOG(INFO, "[mDNS] Setting mDNS hostname to \"%s\"", hostname_.c_str());
        ESP_ERROR_CHECK(mdns_hostname_set(hostname_.c_str()));

        // Set the default mDNS instance name to the generated hostname.
        ESP_ERROR_CHECK(mdns_instance_name_set(hostname_.c_str()));

        // Set flag to indicate we have initialized mDNS.
        mdnsInitialized_ = true;
    }

    // Publish any deferred mDNS entries
    for (auto & entry : mdnsDeferredPublish_)
    {
        mdns_publish(entry.first, entry.second);
    }
    mdnsDeferredPublish_.clear();
}

void Esp32WiFiManager::on_station_started()
{
    // Set the generated hostname prior to connecting to the SSID
    // so that it shows up with the generated hostname instead of
    // the default "Espressif".
    LOG(INFO, "[WiFi] Setting ESP32 hostname to \"%s\".",
        hostname_.c_str());
#if ESP_IDF_VERSION >= ESP_IDF_VERSION_VAL(4,1,0)
    esp_netif_set_hostname(espNetIfaces_[STATION_INTERFACE], hostname_.c_str());
#else
    ESP_ERROR_CHECK(tcpip_adapter_set_hostname(
        TCPIP_ADAPTER_IF_STA, hostname_.c_str()));
#endif
    uint8_t mac[6];
    esp_wifi_get_mac(WIFI_IF_STA, mac);
    LOG(INFO, "[WiFi] MAC Address: %s", mac_to_string(mac).c_str());

    // Start the DHCP service before connecting so it hooks into
    // the flow early and provisions the IP automatically.
    LOG(INFO, "[DHCP] Starting DHCP Client.");
#if ESP_IDF_VERSION >= ESP_IDF_VERSION_VAL(4,1,0)
    ESP_ERROR_CHECK(esp_netif_dhcpc_start(espNetIfaces_[STATION_INTERFACE]));
#else
    ESP_ERROR_CHECK(tcpip_adapter_dhcpc_start(TCPIP_ADAPTER_IF_STA));
#endif // IDF v4.1+

    LOG(INFO, "[WiFi] Station started, attempting to connect to SSID: %s.",
        ssid_.c_str());
    // Start the SSID connection process.
    esp_wifi_connect();

    // Schedule callbacks via the executor rather than call directly here.
    {
        OSMutexLock l(&networkCallbacksLock_);
        for (esp_network_init_callback_t cb : networkInitCallbacks_)
        {
            executor_.add(new CallbackExecutable([cb]
            {
                cb(STATION_INTERFACE);
            }));
        }
    }
}

void Esp32WiFiManager::on_station_connected()
{
    LOG(INFO, "[WiFi] Connected to SSID: %s", ssid_.c_str());
    // Set the flag that indictes we are connected to the SSID.
    xEventGroupSetBits(wifiStatusEventGroup_, WIFI_CONNECTED_BIT);
}

void Esp32WiFiManager::on_station_disconnected(uint8_t reason)
{
    // flag to indicate that we should print the reconnecting log message.
    bool was_previously_connected = false;

    // Check if we have already connected, this event can be raised
    // even before we have successfully connected during the SSID
    // connect process.
    if (xEventGroupGetBits(wifiStatusEventGroup_) & WIFI_CONNECTED_BIT)
    {
        // track that we were connected previously.
        was_previously_connected = true;

        LOG(INFO, "[WiFi] Lost connection to SSID: %s (reason:%d)",
            ssid_.c_str(), reason);
        // Clear the flag that indicates we are connected to the SSID.
        xEventGroupClearBits(wifiStatusEventGroup_, WIFI_CONNECTED_BIT);
        // Clear the flag that indicates we have an IPv4 address.
        xEventGroupClearBits(wifiStatusEventGroup_, WIFI_GOTIP_BIT);

        // Wake up the wifi_manager_task so it can clean up
        // connections.
        xTaskNotifyGive(wifiTaskHandle_);
    }

    // If we are managing the WiFi and MDNS systems we need to
    // trigger the reconnection process at this point.
    if (was_previously_connected)
    {
        LOG(INFO, "[WiFi] Attempting to reconnect to SSID: %s.",
            ssid_.c_str());
    }
    else
    {
        LOG(INFO,
            "[WiFi] Connection failed, reconnecting to SSID: %s (reason:%d).",
            ssid_.c_str(), reason);
    }
    esp_wifi_connect();

    // Schedule callbacks via the executor rather than call directly here.
    {
        OSMutexLock l(&networkCallbacksLock_);
        for (esp_network_init_callback_t cb : networkInitCallbacks_)
        {
            executor_.add(new CallbackExecutable([cb]
            {
                cb(STATION_INTERFACE);
            }));
        }
    }
}

void Esp32WiFiManager::on_station_ip_assigned(uint32_t ip_address)
{
    LOG(INFO, "[WiFi] IP address is %s, starting hub (if enabled) and uplink"
      , ipv4_to_string(ip_address).c_str());

    // Start the mDNS system since we have an IP address, the mDNS system
    // on the ESP32 requires that the IP address be assigned otherwise it
    // will not start the UDP listener.
    start_mdns_system();

    // Set the flag that indictes we have an IPv4 address.
    xEventGroupSetBits(wifiStatusEventGroup_, WIFI_GOTIP_BIT);

    // Wake up the wifi_manager_task so it can start connections
    // creating connections, this will be a no-op for initial startup.
    xTaskNotifyGive(wifiTaskHandle_);

    // Schedule callbacks via the executor rather than call directly here.
    {
        OSMutexLock l(&networkCallbacksLock_);
        for (esp_network_up_callback_t cb : networkUpCallbacks_)
        {
            executor_.add(new CallbackExecutable([cb, ip_address]
            {
                cb(STATION_INTERFACE, ip_address);
            }));
        }
    }

    configure_sntp();
    reconfigure_wifi_tx_power();
    if (statusLed_)
    {
        statusLed_->write(true);
    }
}

void Esp32WiFiManager::on_station_ip_lost()
{
    // Clear the flag that indicates we are connected and have an
    // IPv4 address.
    xEventGroupClearBits(wifiStatusEventGroup_, WIFI_GOTIP_BIT);

    // Wake up the wifi_manager_task so it can clean up connections.
    xTaskNotifyGive(wifiTaskHandle_);

    // Schedule callbacks via the executor rather than call directly here.
    {
        OSMutexLock l(&networkCallbacksLock_);
        for (esp_network_down_callback_t cb : networkDownCallbacks_)
        {
            executor_.add(new CallbackExecutable([cb]
            {
                cb(STATION_INTERFACE);
            }));
        }
    }
}

void Esp32WiFiManager::on_softap_start()
{
    uint32_t ip_address = 0;
    uint8_t mac[6];
    esp_wifi_get_mac(WIFI_IF_AP, mac);
    LOG(INFO, "[SoftAP] MAC Address: %s", mac_to_string(mac).c_str());

#if ESP_IDF_VERSION >= ESP_IDF_VERSION_VAL(4,1,0)
    // Set the generated hostname prior to connecting to the SSID
    // so that it shows up with the generated hostname instead of
    // the default "Espressif".
    LOG(INFO, "[SoftAP] Setting ESP32 hostname to \"%s\".",
        hostname_.c_str());
    ESP_ERROR_CHECK(esp_netif_set_hostname(
        espNetIfaces_[SOFTAP_INTERFACE], hostname_.c_str()));

    // fetch the IP address from the adapter since it defaults to
    // 192.168.4.1 but can be altered via sdkconfig.
    esp_netif_ip_info_t ip_info;
    ESP_ERROR_CHECK(
        esp_netif_get_ip_info(espNetIfaces_[SOFTAP_INTERFACE], &ip_info));
    ip_address = ntohl(ip4_addr_get_u32(&ip_info.ip));
#else
    // Set the generated hostname prior to connecting to the SSID
    // so that it shows up with the generated hostname instead of
    // the default "Espressif".
    LOG(INFO, "[SoftAP] Setting ESP32 hostname to \"%s\".",
        hostname_.c_str());
    ESP_ERROR_CHECK(tcpip_adapter_set_hostname(
        TCPIP_ADAPTER_IF_AP, hostname_.c_str()));

    // fetch the IP address from the adapter since it defaults to
    // 192.168.4.1 but can be altered via sdkconfig.
    tcpip_adapter_ip_info_t ip_info;
    ESP_ERROR_CHECK(tcpip_adapter_get_ip_info(TCPIP_ADAPTER_IF_AP
                                            , &ip_info));
    ip_address = ntohl(ip4_addr_get_u32(&ip_info.ip));
#endif // IDF v4.1+

    // If we are operating only in SoftAP mode we can start any background
    // services that would also be started when the station interface is ready
    // and has an IP address.
    if (wifiMode_ == WIFI_MODE_AP)
    {
        start_mdns_system();
        reconfigure_wifi_tx_power();
        if (hubEnabled_)
        {
            start_hub();
        }
    }

    // Schedule callbacks via the executor rather than call directly here.
    {
        OSMutexLock l(&networkCallbacksLock_);
        for (esp_network_up_callback_t cb : networkUpCallbacks_)
        {
            executor_.add(new CallbackExecutable([cb, ip_address]
            {
                cb(SOFTAP_INTERFACE, htonl(ip_address));
            }));
        }
    }
}

void Esp32WiFiManager::on_softap_stop()
{
    if (wifiMode_ == WIFI_MODE_AP)
    {
        stop_uplink();
        stop_hub();
    }

    // Schedule callbacks via the executor rather than call directly here.
    {
        OSMutexLock l(&networkCallbacksLock_);
        for (esp_network_down_callback_t cb : networkDownCallbacks_)
        {
            executor_.add(new CallbackExecutable([cb]
            {
                cb(SOFTAP_INTERFACE);
            }));
        }
    }
}

void Esp32WiFiManager::on_softap_station_connected(uint8_t mac[6], uint8_t aid)
{
    LOG(INFO, "[SoftAP aid:%d] %s connected.", aid,
        mac_to_string(mac).c_str());
}

void Esp32WiFiManager::on_softap_station_disconnected(uint8_t mac[6],
    uint8_t aid)
{
    LOG(INFO, "[SoftAP aid:%d] %s disconnected.", aid,
        mac_to_string(mac).c_str());
}

void Esp32WiFiManager::on_wifi_scan_completed(uint32_t status, uint8_t count)
{
    OSMutexLock l(&ssidScanResultsLock_);
    if (status)
    {
        LOG_ERROR("[WiFi] SSID scan failed!");
    }
    else
    {
        uint16_t num_found = count;
        esp_wifi_scan_get_ap_num(&num_found);
        LOG(VERBOSE, "[WiFi] %d SSIDs found via scan", num_found);
        ssidScanResults_.resize(num_found);
        esp_wifi_scan_get_ap_records(&num_found, ssidScanResults_.data());
#if LOGLEVEL >= VERBOSE
        for (int i = 0; i < num_found; i++)
        {
            LOG(VERBOSE, "SSID: %s, RSSI: %d, channel: %d"
                , ssidScanResults_[i].ssid
                , ssidScanResults_[i].rssi, ssidScanResults_[i].primary);
        }
#endif
    }
    if (ssidCompleteNotifiable_)
    {
        ssidCompleteNotifiable_->notify();
        ssidCompleteNotifiable_ = nullptr;
    }
}

// SNTP callback hook to schedule callbacks.
void Esp32WiFiManager::sync_time(time_t now)
{
    OSMutexLock l(&networkCallbacksLock_);
    for (esp_network_time_callback_t cb : networkTimeCallbacks_)
    {
        executor_.add(new CallbackExecutable([cb,now]
        {
            cb(now);
        }));
    }
}

static void sntp_update_received(struct timeval *tv)
{
    time_t new_time = tv->tv_sec;
    LOG(INFO, "[SNTP] Received time update, new localtime: %s"
      , ctime(&new_time));
    wifi_mgr->sync_time(new_time);
}

void Esp32WiFiManager::configure_sntp()
{
    if (sntpEnabled_ && !sntpConfigured_)
    {
        sntpConfigured_ = true;
        LOG(INFO, "[SNTP] Polling %s for time updates", sntpServer_.c_str());
        sntp_setoperatingmode(SNTP_OPMODE_POLL);
        // IDF v3.3 does not offer const correctness so we need to drop const
        // when setting the hostname for SNTP.
        sntp_setservername(0, const_cast<char *>(sntpServer_.c_str()));
        sntp_set_time_sync_notification_cb(sntp_update_received);
        sntp_init();

        if (!timeZone_.empty())
        {
            LOG(INFO, "[TimeZone] %s", timeZone_.c_str());
            setenv("TZ", timeZone_.c_str(), 1);
            tzset();
        }
    }
}

void Esp32WiFiManager::reconfigure_wifi_radio_sleep()
{
    wifi_ps_type_t current_mode = WIFI_PS_NONE;
    ESP_ERROR_CHECK_WITHOUT_ABORT(esp_wifi_get_ps(&current_mode));
    uint8_t sleepEnabled = CDI_READ_TRIMMED(cfg_.sleep, configFd_);

    if (sleepEnabled && current_mode != WIFI_PS_MIN_MODEM)
    {
        LOG(INFO, "[WiFi] Enabling radio power saving mode");
        // When sleep is enabled this will trigger the WiFi system to
        // only wake up every DTIM period to receive beacon updates.
        // no data loss is expected for this setting but it does delay
        // receiption until the DTIM period.
        ESP_ERROR_CHECK(esp_wifi_set_ps(WIFI_PS_MIN_MODEM));
    }
    else if (!sleepEnabled && current_mode != WIFI_PS_NONE)
    {
        LOG(INFO, "[WiFi] Disabling radio power saving mode");
        // When sleep is disabled the WiFi radio will always be active.
        // This will increase power consumption of the ESP32 but it
        // will result in a more reliable behavior when the ESP32 is
        // connected to an always-on power supply (ie: not a battery).
        ESP_ERROR_CHECK(esp_wifi_set_ps(WIFI_PS_NONE));
    }
}

void Esp32WiFiManager::reconfigure_wifi_tx_power()
{
    ESP_ERROR_CHECK(esp_wifi_set_max_tx_power(wifiTXPower_));
}

} // namespace openmrn_arduino

/// Maximum number of milliseconds to wait for mDNS query responses.
static constexpr uint32_t MDNS_QUERY_TIMEOUT = 2000;

/// Maximum number of results to capture for mDNS query requests.
static constexpr size_t MDNS_MAX_RESULTS = 10;

// Advertises an mDNS service name.
void mdns_publish(const char *name, const char *service, uint16_t port)
{
    // The name parameter is unused today.
    wifi_mgr->mdns_publish(service, port);
}

// Removes advertisement of an mDNS service name.
void mdns_unpublish(const char *service)
{
    wifi_mgr->mdns_unpublish(service);
}

// Splits an mDNS service name.
void split_mdns_service_name(string *service_name, string *protocol_name)
{
    HASSERT(service_name != nullptr);
    HASSERT(protocol_name != nullptr);

    // if the string is not blank and contains a period split it on the period.
    if (service_name->length() && service_name->find('.', 0) != string::npos)
    {
        string::size_type split_loc = service_name->find('.', 0);
        protocol_name->assign(service_name->substr(split_loc + 1));
        service_name->resize(split_loc);
    }
}

// EAI_AGAIN may not be defined on the ESP32
#ifndef EAI_AGAIN
#ifdef TRY_AGAIN
#define EAI_AGAIN TRY_AGAIN
#else
#define EAI_AGAIN -3
#endif
#endif // EAI_AGAIN

// Looks for an mDNS service name and converts the results of the query to an
// addrinfo struct.
int mdns_lookup(
    const char *service, struct addrinfo *hints, struct addrinfo **addr)
{
    unique_ptr<struct addrinfo> ai(new struct addrinfo);
    if (ai.get() == nullptr)
    {
        LOG_ERROR("[mDNS] Allocation failed for addrinfo.");
        return EAI_MEMORY;
    }
    bzero(ai.get(), sizeof(struct addrinfo));

    unique_ptr<struct sockaddr> sa(new struct sockaddr);
    if (sa.get() == nullptr)
    {
        LOG_ERROR("[mDNS] Allocation failed for sockaddr.");
        return EAI_MEMORY;
    }
    bzero(sa.get(), sizeof(struct sockaddr));

    struct sockaddr_in *sa_in = (struct sockaddr_in *)sa.get();
    ai->ai_flags = 0;
    ai->ai_family = hints->ai_family;
    ai->ai_socktype = hints->ai_socktype;
    ai->ai_protocol = hints->ai_protocol;
    ai->ai_addrlen = sizeof(struct sockaddr_in);
    sa_in->sin_len = sizeof(struct sockaddr_in);
    sa_in->sin_family = hints->ai_family;

    string service_name = service;
    string protocol_name;
    split_mdns_service_name(&service_name, &protocol_name);

    mdns_result_t *results = NULL;
    if (ESP_ERROR_CHECK_WITHOUT_ABORT(
            mdns_query_ptr(service_name.c_str(),
                           protocol_name.c_str(),
                           MDNS_QUERY_TIMEOUT,
                           MDNS_MAX_RESULTS,
                           &results)))
    {
        // failed to find any matches
        return EAI_FAIL;
    }

    if (!results)
    {
        // failed to find any matches
        LOG(ESP32_WIFIMGR_MDNS_LOOKUP_LOG_LEVEL,
            "[mDNS] No matches found for service: %s.",
            service);
        return EAI_AGAIN;
    }

    // make a copy of the results to preserve the original list for cleanup.
    mdns_result_t *res = results;
    // scan the mdns query results linked list, the first match with an IPv4
    // address will be returned.
    bool match_found = false;
    while (res && !match_found)
    {
        mdns_ip_addr_t *ipaddr = res->addr;
        while (ipaddr && !match_found)
        {
            // if this result has an IPv4 address process it
            if (ipaddr->addr.type == IPADDR_TYPE_V4)
            {
                LOG(ESP32_WIFIMGR_MDNS_LOOKUP_LOG_LEVEL,
                    "[mDNS] Found %s as providing service: %s on port %d.",
                    res->hostname, service, res->port);
                inet_addr_from_ip4addr(
                    &sa_in->sin_addr, &ipaddr->addr.u_addr.ip4);
                sa_in->sin_port = htons(res->port);
                match_found = true;
            }
            ipaddr = ipaddr->next;
        }
        res = res->next;
    }

    // free up the query results linked list.
    mdns_query_results_free(results);

    if (!match_found)
    {
        LOG(ESP32_WIFIMGR_MDNS_LOOKUP_LOG_LEVEL,
            "[mDNS] No matches found for service: %s.",
            service);
        return EAI_AGAIN;
    }

    // return the resolved data to the caller
    *addr = ai.release();
    (*addr)->ai_addr = sa.release();

    // successfully resolved an address, inform the caller
    return 0;
}

// The functions below are not available via the standard ESP-IDF provided
// API.

/// Retrieves the IPv4 address from the ESP32 station interface.
///
/// @param ifap will hold the IPv4 address for the ESP32 station interface when
/// successfully retrieved.
/// @return zero for success, -1 for failure.
int getifaddrs(struct ifaddrs **ifap)
{
    tcpip_adapter_ip_info_t ip_info;

    /* start with something "safe" in case we bail out early */
    *ifap = nullptr;

    if (!tcpip_adapter_is_netif_up(TCPIP_ADAPTER_IF_STA))
    {
        // Station TCP/IP interface is not up
        errno = ENODEV;
        return -1;
    }

    // allocate memory for various pieces of ifaddrs
    std::unique_ptr<struct ifaddrs> ia(new struct ifaddrs);
    if (ia.get() == nullptr)
    {
        errno = ENOMEM;
        return -1;
    }
    bzero(ia.get(), sizeof(struct ifaddrs));
    std::unique_ptr<char[]> ifa_name(new char[6]);
    if (ifa_name.get() == nullptr)
    {
        errno = ENOMEM;
        return -1;
    }
    strcpy(ifa_name.get(), "wlan0");
    std::unique_ptr<struct sockaddr> ifa_addr(new struct sockaddr);
    if (ifa_addr == nullptr)
    {
        errno = ENOMEM;
        return -1;
    }
    bzero(ifa_addr.get(), sizeof(struct sockaddr));

    // retrieve TCP/IP address from the interface
    tcpip_adapter_get_ip_info(TCPIP_ADAPTER_IF_STA, &ip_info);

    // copy address into ifaddrs structure
    struct sockaddr_in *addr_in = (struct sockaddr_in *)ifa_addr.get();
    addr_in->sin_family = AF_INET;
    addr_in->sin_addr.s_addr = ip_info.ip.addr;
    ia.get()->ifa_next = nullptr;
    ia.get()->ifa_name = ifa_name.release();
    ia.get()->ifa_flags = 0;
    ia.get()->ifa_addr = ifa_addr.release();
    ia.get()->ifa_netmask = nullptr;
    ia.get()->ifa_ifu.ifu_broadaddr = nullptr;
    ia.get()->ifa_data = nullptr;

    // report results
    *ifap = ia.release();
    return 0;
}

/// Frees memory allocated as part of the call to @ref getifaddrs.
///
/// @param ifa is the ifaddrs struct to be freed.
void freeifaddrs(struct ifaddrs *ifa)
{
    while (ifa)
    {
        struct ifaddrs *next = ifa->ifa_next;

        HASSERT(ifa->ifa_data == nullptr);
        HASSERT(ifa->ifa_ifu.ifu_broadaddr == nullptr);
        HASSERT(ifa->ifa_netmask == nullptr);

        delete ifa->ifa_addr;
        delete[] ifa->ifa_name;
        delete ifa;

        ifa = next;
    }
}

/// @return the string equivalant of the passed error code.
const char *gai_strerror(int __ecode)
{
    switch (__ecode)
    {
        default:
            return "gai_strerror unknown";
        case EAI_AGAIN:
            return "temporary failure";
        case EAI_FAIL:
            return "non-recoverable failure";
        case EAI_MEMORY:
            return "memory allocation failure";
    }
}

#endif // ESP32<|MERGE_RESOLUTION|>--- conflicted
+++ resolved
@@ -288,7 +288,6 @@
 
 // With this constructor being used the Esp32WiFiManager will manage the
 // WiFi connection, mDNS system and the hostname of the ESP32.
-<<<<<<< HEAD
 Esp32WiFiManager::Esp32WiFiManager(const char *station_ssid
     , const char *station_password, openlcb::SimpleStackBase *stack
     , const WiFiConfiguration &cfg, wifi_mode_t wifi_mode
@@ -302,34 +301,6 @@
     , softAPAuthMode_(softap_auth_mode), softAPName_(softap_ssid)
     , softAPPassword_(softap_password), sntpEnabled_(sntp_enabled)
     , sntpServer_(sntp_server), timeZone_(timezone)
-=======
-Esp32WiFiManager::Esp32WiFiManager(const char *ssid
-                                 , const char *password
-                                 , SimpleCanStackBase *stack
-                                 , const WiFiConfiguration &cfg
-                                 , const char *hostname_prefix
-                                 , wifi_mode_t wifi_mode
-                                 , tcpip_adapter_ip_info_t *station_static_ip
-                                 , ip_addr_t primary_dns_server
-                                 , uint8_t soft_ap_channel
-                                 , wifi_auth_mode_t soft_ap_auth
-                                 , const char *soft_ap_password
-                                 , tcpip_adapter_ip_info_t *softap_static_ip)
-    : DefaultConfigUpdateListener()
-    , hostname_(hostname_prefix)
-    , ssid_(ssid)
-    , password_(password)
-    , cfg_(cfg)
-    , manageWiFi_(true)
-    , stack_(stack)
-    , wifiMode_(wifi_mode)
-    , stationStaticIP_(station_static_ip)
-    , primaryDNSAddress_(primary_dns_server)
-    , softAPChannel_(soft_ap_channel)
-    , softAPAuthMode_(soft_ap_auth)
-    , softAPPassword_(soft_ap_password ? soft_ap_password : password)
-    , softAPStaticIP_(softap_static_ip)
->>>>>>> fa5c4dd9
 {
     // Extend the capacity of the hostname to make space for the node-id and
     // underscore.
@@ -359,18 +330,7 @@
     wifi_mgr = this;
 }
 
-<<<<<<< HEAD
 Esp32WiFiManager::~Esp32WiFiManager()
-=======
-// With this constructor being used, it will be the responsibility of the
-// application to manage the WiFi and mDNS systems.
-Esp32WiFiManager::Esp32WiFiManager(
-    SimpleCanStackBase *stack, const WiFiConfiguration &cfg)
-    : DefaultConfigUpdateListener()
-    , cfg_(cfg)
-    , manageWiFi_(false)
-    , stack_(stack)
->>>>>>> fa5c4dd9
 {
 #if ESP_IDF_VERSION >= ESP_IDF_VERSION_VAL(4,1,0)
     // Remove our event listeners from the event loop, note that we do not stop
