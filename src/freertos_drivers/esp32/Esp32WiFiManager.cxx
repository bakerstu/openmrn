/** \copyright
 * Copyright (c) 2019, Mike Dunston
 * All rights reserved.
 *
 * Redistribution and use in source and binary forms, with or without
 * modification, are  permitted provided that the following conditions are met:
 *
 *  - Redistributions of source code must retain the above copyright notice,
 *    this list of conditions and the following disclaimer.
 *
 *  - Redistributions in binary form must reproduce the above copyright notice,
 *    this list of conditions and the following disclaimer in the documentation
 *    and/or other materials provided with the distribution.
 *
 * THIS SOFTWARE IS PROVIDED BY THE COPYRIGHT HOLDERS AND CONTRIBUTORS "AS IS"
 * AND ANY EXPRESS OR IMPLIED WARRANTIES, INCLUDING, BUT NOT LIMITED TO, THE
 * IMPLIED WARRANTIES OF MERCHANTABILITY AND FITNESS FOR A PARTICULAR PURPOSE
 * ARE DISCLAIMED. IN NO EVENT SHALL THE COPYRIGHT HOLDER OR CONTRIBUTORS BE
 * LIABLE FOR ANY DIRECT, INDIRECT, INCIDENTAL, SPECIAL, EXEMPLARY, OR
 * CONSEQUENTIAL DAMAGES (INCLUDING, BUT NOT LIMITED TO, PROCUREMENT OF
 * SUBSTITUTE GOODS OR SERVICES; LOSS OF USE, DATA, OR PROFITS; OR BUSINESS
 * INTERRUPTION) HOWEVER CAUSED AND ON ANY THEORY OF LIABILITY, WHETHER IN
 * CONTRACT, STRICT LIABILITY, OR TORT (INCLUDING NEGLIGENCE OR OTHERWISE)
 * ARISING IN ANY WAY OUT OF THE USE OF THIS SOFTWARE, EVEN IF ADVISED OF THE
 * POSSIBILITY OF SUCH DAMAGE.
 *
 * \file Esp32WiFiManager.cxx
 *
 * ESP32 WiFi Manager
 *
 * @author Mike Dunston
 * @date 4 February 2019
 */

// Ensure we only compile this code for the ESP32
#ifdef ESP32

#include "Esp32WiFiManager.hxx"
#include "os/MDNS.hxx"
#include "utils/FdUtils.hxx"

#include <esp_event_loop.h>
#include <esp_log.h>
#include <esp_system.h>
#include <esp_wifi.h>

#include <lwip/dns.h>
#include <mdns.h>
#include <tcpip_adapter.h>

<<<<<<< HEAD
// ESP-IDF v4+ has a slightly different directory structure to previous
// versions.
#if ESP_IDF_VERSION_MAJOR >= 4
// ESP-IDF v4+
=======
// Starting in ESP-IDF v4.0 a few header files have been relocated so we need
// to adjust the include paths accordingly. If the __has_include preprocessor
// directive is defined we can use it to find the appropriate header files.
// If it is not usable then we will default the older header filenames.
#if defined(__has_include)

// rom/crc.h was relocated to esp32/rom/crc.h in ESP-IDF v4.0
// TODO: This will need to be platform specific in IDF v4.1 since this is
// exposed in unique header paths for each supported platform. Detecting the
// operating platform (ESP32, ESP32-S2, ESP32-S3, etc) can be done by checking
// for the presence of one of the following defines:
// CONFIG_IDF_TARGET_ESP32      -- ESP32
// CONFIG_IDF_TARGET_ESP32S2    -- ESP32-S2
// CONFIG_IDF_TARGET_ESP32S3    -- ESP32-S3
// If none of these are defined it means the ESP-IDF version is v4.0 or
// earlier.
#if __has_include("esp32/rom/crc.h")
>>>>>>> c09a1534
#include <esp32/rom/crc.h>
#else
#include <rom/crc.h>
#endif

// esp_wifi_internal.h was relocated to esp_private/wifi.h in ESP-IDF v4.0
#if __has_include("esp_private/wifi.h")
#include <esp_private/wifi.h>
#else
#include <esp_wifi_internal.h>
#endif

#else

// We are unable to use __has_include, default to the old include paths.
#include <esp_wifi_internal.h>
#include <rom/crc.h>

#endif // defined __has_include

using openlcb::NodeID;
using openlcb::SimpleCanStack;
using openlcb::TcpAutoAddress;
using openlcb::TcpClientConfig;
using openlcb::TcpClientDefaultParams;
using openlcb::TcpDefs;
using openlcb::TcpManualAddress;
using std::string;
using std::unique_ptr;

#ifndef ESP32_WIFIMGR_SOCKETPARAMS_LOG_LEVEL
/// Allows setting the log level for mDNS related log messages from 
/// @ref DefaultSocketClientParams.
#define ESP32_WIFIMGR_SOCKETPARAMS_LOG_LEVEL INFO
#endif

#ifndef ESP32_WIFIMGR_MDNS_LOOKUP_LOG_LEVEL
/// Allows setting the log level for mDNS results in the @ref mdns_lookup
/// method.
#define ESP32_WIFIMGR_MDNS_LOOKUP_LOG_LEVEL INFO
#endif

// Start of global namespace block.

// These must be declared *OUTSIDE* the openmrn_arduino namespace in order to
// be visible in the MDNS.cxx code.

/// Advertises an mDNS service name. This is a hook point for the MDNS class
/// and is used as part of the Esp32 WiFi HUB support.
void mdns_publish(const char *name, const char *service, uint16_t port);

/// Removes advertisement of an mDNS service name. This is not currently
/// exposed in the MDNS class but is supported on the ESP32.
void mdns_unpublish(const char *service);

/// Splits a service name since the ESP32 mDNS library requires the service
/// name and service protocol to be passed in individually.
///
/// @param service_name is the service name to be split.
/// @param protocol_name is the protocol portion of the service name.
///
/// Note: service_name *WILL* be modified by this call.
void split_mdns_service_name(string *service_name, string *protocol_name);

// End of global namespace block.

namespace openmrn_arduino
{

/// Priority to use for the wifi_manager_task. This is currently set to one
/// level higher than the arduino-esp32 loopTask. The task will be in a sleep
/// state until woken up by Esp32WiFiManager::process_wifi_event or
/// Esp32WiFiManager::apply_configuration.
static constexpr UBaseType_t WIFI_TASK_PRIORITY = 2;

/// Stack size for the wifi_manager_task.
static constexpr uint32_t WIFI_TASK_STACK_SIZE = 2560L;

/// Interval at which to check the WiFi connection status.
static constexpr TickType_t WIFI_CONNECT_CHECK_INTERVAL = pdMS_TO_TICKS(5000);

/// Interval at which to check if the GcTcpHub has started or not.
static constexpr uint32_t HUB_STARTUP_DELAY_USEC = MSEC_TO_USEC(50);

/// Bit designator for wifi_status_event_group which indicates we are connected
/// to the SSID.
static constexpr int WIFI_CONNECTED_BIT = BIT0;

/// Bit designator for wifi_status_event_group which indicates we have an IPv4
/// address assigned.
static constexpr int WIFI_GOTIP_BIT = BIT1;

/// Allow up to 36 checks to see if we have connected to the SSID and
/// received an IPv4 address. This allows up to ~3 minutes for the entire
/// process to complete, in most cases this should be complete in under 30
/// seconds.
static constexpr uint8_t MAX_CONNECTION_CHECK_ATTEMPTS = 36;

/// This is the number of consecutive IP addresses which will be available in
/// the SoftAP DHCP server IP pool. These will be allocated immediately
/// following the SoftAP IP address (default is 192.168.4.1). Default number to
/// reserve is 48 IP addresses. Only four stations can be connected to the
/// ESP32 SoftAP at any single time.
static constexpr uint8_t SOFTAP_IP_RESERVATION_BLOCK_SIZE = 48;

/// Event handler for the ESP32 WiFi system. This will receive events from the
/// ESP-IDF event loop processor and pass them on to the Esp32WiFiManager for
/// possible processing. This is only used when Esp32WiFiManager is managing
/// both the WiFi and mDNS systems, if these are managed externally the
/// consumer is responsible for calling Esp32WiFiManager::process_wifi_event
/// when WiFi events occur.
static esp_err_t wifi_event_handler(void *context, system_event_t *event)
{
    auto wifi = static_cast<Esp32WiFiManager *>(context);
    wifi->process_wifi_event(event);
    return ESP_OK;
}

/// Adapter class to load/store configuration via CDI
class Esp32SocketParams : public DefaultSocketClientParams
{
public:
    Esp32SocketParams(
        int fd, const TcpClientConfig<TcpClientDefaultParams> &cfg)
        : configFd_(fd)
        , cfg_(cfg)
    {
        mdnsService_ = cfg_.auto_address().service_name().read(configFd_);
        staticHost_ = cfg_.manual_address().ip_address().read(configFd_);
        staticPort_ = CDI_READ_TRIMMED(cfg_.manual_address().port, configFd_);
    }

    /// @return search mode for how to locate the server.
    SearchMode search_mode() override
    {
        return (SearchMode)CDI_READ_TRIMMED(cfg_.search_mode, configFd_);
    }

    /// @return null or empty string if any mdns server is okay to connect
    /// to. If nonempty, then only an mdns server will be chosen that has the
    /// specific host name.
    string mdns_host_name() override
    {
        return cfg_.auto_address().host_name().read(configFd_);
    }

    /// @return true if first attempt should be to connect to
    /// last_host_name:last_port.
    bool enable_last() override
    {
        return CDI_READ_TRIMMED(cfg_.reconnect, configFd_);
    }

    /// @return the last successfully used IP address, as dotted
    /// decimal. Nullptr or empty if no successful connection has ever been
    /// made.
    string last_host_name() override
    {
        return cfg_.last_address().ip_address().read(configFd_);
    }

    /// @return the last successfully used port number.
    int last_port() override
    {
        return CDI_READ_TRIMMED(cfg_.last_address().port, configFd_);
    }

    /// Stores the last connection details for use when reconnect is enabled.
    ///
    /// @param hostname is the hostname that was connected to.
    /// @param port is the port that was connected to.
    void set_last(const char *hostname, int port) override
    {
        cfg_.last_address().ip_address().write(configFd_, hostname);
        cfg_.last_address().port().write(configFd_, port);
    }

    void log_message(LogMessage id, const string &arg) override
    {
        switch (id)
        {
            case CONNECT_RE:
                LOG(INFO, "[Uplink] Reconnecting to %s.", arg.c_str());
                break;
            case MDNS_SEARCH:
                LOG(ESP32_WIFIMGR_SOCKETPARAMS_LOG_LEVEL,
                    "[Uplink] Starting mDNS searching for %s.",
                    arg.c_str());
                break;
            case MDNS_NOT_FOUND:
                LOG(ESP32_WIFIMGR_SOCKETPARAMS_LOG_LEVEL,
                    "[Uplink] mDNS search failed.");
                break;
            case MDNS_FOUND:
                LOG(ESP32_WIFIMGR_SOCKETPARAMS_LOG_LEVEL,
                    "[Uplink] mDNS search succeeded.");
                break;
            case CONNECT_MDNS:
                LOG(INFO, "[Uplink] mDNS connecting to %s.", arg.c_str());
                break;
            case CONNECT_MANUAL:
                LOG(INFO, "[Uplink] Connecting to %s.", arg.c_str());
                break;
            case CONNECT_FAILED_SELF:
                LOG(ESP32_WIFIMGR_SOCKETPARAMS_LOG_LEVEL,
                    "[Uplink] Rejecting attempt to connect to localhost.");
                break;
            case CONNECTION_LOST:
                LOG(INFO, "[Uplink] Connection lost.");
                break;
            default:
                // ignore the message
                break;
        }
    }

    /// @return true if we should actively skip connections that happen to
    /// match our own IP address.
    bool disallow_local() override
    {
        return true;
    }

private:
    const int configFd_;
    const TcpClientConfig<TcpClientDefaultParams> cfg_;
};

// With this constructor being used the Esp32WiFiManager will manage the
// WiFi connection, mDNS system and the hostname of the ESP32.
Esp32WiFiManager::Esp32WiFiManager(const char *ssid
                                 , const char *password
                                 , SimpleCanStack *stack
                                 , const WiFiConfiguration &cfg
                                 , const char *hostname_prefix
                                 , wifi_mode_t wifi_mode
                                 , tcpip_adapter_ip_info_t *station_static_ip
                                 , ip_addr_t primary_dns_server
                                 , uint8_t soft_ap_channel
                                 , wifi_auth_mode_t soft_ap_auth
                                 , const char *soft_ap_password
                                 , tcpip_adapter_ip_info_t *softap_static_ip)
    : DefaultConfigUpdateListener()
    , hostname_(hostname_prefix)
    , ssid_(ssid)
    , password_(password)
    , cfg_(cfg)
    , manageWiFi_(true)
    , stack_(stack)
    , wifiMode_(wifi_mode)
    , stationStaticIP_(station_static_ip)
    , primaryDNSAddress_(primary_dns_server)
    , softAPChannel_(soft_ap_channel)
    , softAPAuthMode_(soft_ap_auth)
    , softAPPassword_(soft_ap_password ? soft_ap_password : password)
    , softAPStaticIP_(softap_static_ip)
{
    // Extend the capacity of the hostname to make space for the node-id and
    // underscore.
    hostname_.reserve(TCPIP_HOSTNAME_MAX_SIZE);

    // Generate the hostname for the ESP32 based on the provided node id.
    // node_id : 0x050101011425
    // hostname_ : esp32_050101011425
    NodeID node_id = stack_->node()->node_id();
    hostname_.append(uint64_to_string_hex(node_id, 0));

    // The maximum length hostname for the ESP32 is 32 characters so truncate
    // when necessary. Reference to length limitation:
    // https://github.com/espressif/esp-idf/blob/master/components/tcpip_adapter/include/tcpip_adapter.h#L611
    if (hostname_.length() > TCPIP_HOSTNAME_MAX_SIZE)
    {
        LOG(WARNING, "ESP32 hostname is too long, original hostname: %s",
            hostname_.c_str());
        hostname_.resize(TCPIP_HOSTNAME_MAX_SIZE);
        LOG(WARNING, "truncated hostname: %s", hostname_.c_str());
    }

    // Release any extra capacity allocated for the hostname.
    hostname_.shrink_to_fit();
}

// With this constructor being used, it will be the responsibility of the
// application to manage the WiFi and mDNS systems.
Esp32WiFiManager::Esp32WiFiManager(
    SimpleCanStack *stack, const WiFiConfiguration &cfg)
    : DefaultConfigUpdateListener()
    , cfg_(cfg)
    , manageWiFi_(false)
    , stack_(stack)
{
    // Nothing to do here.
}

ConfigUpdateListener::UpdateAction Esp32WiFiManager::apply_configuration(
    int fd, bool initial_load, BarrierNotifiable *done)
{
    AutoNotify n(done);
    LOG(VERBOSE, "Esp32WiFiManager::apply_configuration(%d, %d)", fd,
        initial_load);

    // Cache the fd for later use by the wifi background task.
    configFd_ = fd;
    configReloadRequested_ = initial_load;

    // Load the CDI entry into memory to do an CRC-32 check against our last
    // loaded configuration so we can avoid reloading configuration when there
    // are no interesting changes.
    unique_ptr<uint8_t[]> crcbuf(new uint8_t[cfg_.size()]);

    // If we are unable to seek to the right position in the persistent storage
    // give up and request a reboot.
    if (lseek(fd, cfg_.offset(), SEEK_SET) != cfg_.offset())
    {
        LOG_ERROR("lseek failed to reset fd offset, REBOOT_NEEDED");
        return ConfigUpdateListener::UpdateAction::REBOOT_NEEDED;
    }

    // Read the full configuration to the buffer for crc check.
    FdUtils::repeated_read(fd, crcbuf.get(), cfg_.size());

    // Calculate CRC-32 from the loaded buffer.
    uint32_t configCrc32 = crc32_le(0, crcbuf.get(), cfg_.size());
    LOG(VERBOSE, "existing config CRC-32: \"%s\", new CRC-32: \"%s\"",
        integer_to_string(configCrc32_, 0).c_str(),
        integer_to_string(configCrc32, 0).c_str());

    // if this is not the initial loading of the CDI entry check the CRC-32
    // value and trigger a configuration reload if necessary.
    if (!initial_load)
    {
        if (configCrc32 != configCrc32_)
        {
            configReloadRequested_ = true;
            // If a configuration change has been detected, wake up the
            // wifi_manager_task so it can consume the change prior to the next
            // wake up interval.
            xTaskNotifyGive(wifiTaskHandle_);
        }
    }
    else
    {
        // This is the initial loading of the CDI entry, start the background
        // task that will manage the node's WiFi connection(s).
        start_wifi_task();
    }

    // Store the calculated CRC-32 for future use when the apply_configuration
    // method is called to detect any configuration changes.
    configCrc32_ = configCrc32;

    // Inform the caller that the configuration has been updated as the wifi
    // task will reload the configuration as part of it's next wake up cycle.
    return ConfigUpdateListener::UpdateAction::UPDATED;
}

// Factory reset handler for the WiFiConfiguration CDI entry.
void Esp32WiFiManager::factory_reset(int fd)
{
    LOG(VERBOSE, "Esp32WiFiManager::factory_reset(%d)", fd);

    // General WiFi configuration settings.
    CDI_FACTORY_RESET(cfg_.sleep);
    CDI_FACTORY_RESET(cfg_.connection_mode);

    // Hub specific configuration settings.
    CDI_FACTORY_RESET(cfg_.hub().port);
    cfg_.hub().service_name().write(
        fd, TcpDefs::MDNS_SERVICE_NAME_GRIDCONNECT_CAN_TCP);

    // Node link configuration settings.
    CDI_FACTORY_RESET(cfg_.uplink().search_mode);
    CDI_FACTORY_RESET(cfg_.uplink().reconnect);

    // Node link manual configuration settings.
    cfg_.uplink().manual_address().ip_address().write(fd, "");
    CDI_FACTORY_RESET(cfg_.uplink().manual_address().port);

    // Node link automatic configuration settings.
    cfg_.uplink().auto_address().service_name().write(
        fd, TcpDefs::MDNS_SERVICE_NAME_GRIDCONNECT_CAN_TCP);
    cfg_.uplink().auto_address().host_name().write(fd, "");

    // Node link automatic last connected node address.
    cfg_.uplink().last_address().ip_address().write(fd, "");
    CDI_FACTORY_RESET(cfg_.uplink().last_address().port);

    // Reconnect to last connected node.
    CDI_FACTORY_RESET(cfg_.uplink().reconnect);
}

// Processes a WiFi system event
void Esp32WiFiManager::process_wifi_event(system_event_t *event)
{
    LOG(VERBOSE, "Esp32WiFiManager::process_wifi_event(%d)", event->event_id);

    // We only are interested in this event if we are managing the
    // WiFi and MDNS systems and our mode includes STATION.
    if (event->event_id == SYSTEM_EVENT_STA_START && manageWiFi_ &&
        (wifiMode_ == WIFI_MODE_APSTA || wifiMode_ == WIFI_MODE_STA))
    {
        // Set the generated hostname prior to connecting to the SSID
        // so that it shows up with the generated hostname instead of
        // the default "Espressif".
        LOG(INFO, "[WiFi] Setting ESP32 hostname to \"%s\".",
            hostname_.c_str());
        ESP_ERROR_CHECK(tcpip_adapter_set_hostname(
            TCPIP_ADAPTER_IF_STA, hostname_.c_str()));
        uint8_t mac[6];
        esp_wifi_get_mac(WIFI_IF_STA, mac);
        LOG(INFO, "[WiFi] MAC Address: %s", mac_to_string(mac).c_str());

        if (stationStaticIP_)
        {
            // Stop the DHCP service before connecting, this allows us to
            // specify a static IP address for the WiFi connection
            LOG(INFO, "[DHCP] Stopping DHCP Client (if running).");
            ESP_ERROR_CHECK(
                tcpip_adapter_dhcpc_stop(TCPIP_ADAPTER_IF_STA));

            LOG(INFO,
                "[WiFi] Configuring Static IP address:\n"
                "IP     : " IPSTR "\n"
                "Gateway: " IPSTR "\n"
                "Netmask: " IPSTR,
                IP2STR(&stationStaticIP_->ip),
                IP2STR(&stationStaticIP_->gw),
                IP2STR(&stationStaticIP_->netmask));
            ESP_ERROR_CHECK(
                tcpip_adapter_set_ip_info(TCPIP_ADAPTER_IF_STA,
                                          stationStaticIP_));

            // if we do not have a primary DNS address configure the default
            if (ip_addr_isany(&primaryDNSAddress_))
            {
                IP4_ADDR(&primaryDNSAddress_.u_addr.ip4, 8, 8, 8, 8);
            }
            LOG(INFO, "[WiFi] Configuring primary DNS address to: " IPSTR,
                IP2STR(&primaryDNSAddress_.u_addr.ip4));
            // set the primary server (0)
            dns_setserver(0, &primaryDNSAddress_);
        }
        else
        {
            // Start the DHCP service before connecting so it hooks into
            // the flow early and provisions the IP automatically.
            LOG(INFO, "[DHCP] Starting DHCP Client.");
            ESP_ERROR_CHECK(
                tcpip_adapter_dhcpc_start(TCPIP_ADAPTER_IF_STA));
        }

        LOG(INFO,
            "[WiFi] Station started, attempting to connect to SSID: %s.",
            ssid_);
        // Start the SSID connection process.
        esp_wifi_connect();
    }
    else if (event->event_id == SYSTEM_EVENT_STA_CONNECTED)
    {
        LOG(INFO, "[WiFi] Connected to SSID: %s", ssid_);
        // Set the flag that indictes we are connected to the SSID.
        xEventGroupSetBits(wifiStatusEventGroup_, WIFI_CONNECTED_BIT);
    }
    else if (event->event_id == SYSTEM_EVENT_STA_GOT_IP)
    {
        // Retrieve the configured IP address from the TCP/IP stack.
        tcpip_adapter_ip_info_t ip_info;
        tcpip_adapter_get_ip_info(TCPIP_ADAPTER_IF_STA, &ip_info);
        LOG(INFO, "[WiFi] IP address is " IPSTR ".", IP2STR(&ip_info.ip));

        // Start the mDNS system since we have an IP address, the mDNS system
        // on the ESP32 requires that the IP address be assigned otherwise it
        // will not start the UDP listener.
        start_mdns_system();

        // Set the flag that indictes we have an IPv4 address.
        xEventGroupSetBits(wifiStatusEventGroup_, WIFI_GOTIP_BIT);

        // Wake up the wifi_manager_task so it can start connections
        // creating connections, this will be a no-op for initial startup.
        xTaskNotifyGive(wifiTaskHandle_);
    }
    else if (event->event_id == SYSTEM_EVENT_STA_LOST_IP)
    {
        // Clear the flag that indicates we are connected and have an
        // IPv4 address.
        xEventGroupClearBits(wifiStatusEventGroup_, WIFI_GOTIP_BIT);
        // Wake up the wifi_manager_task so it can clean up connections.
        xTaskNotifyGive(wifiTaskHandle_);
    }
    else if (event->event_id == SYSTEM_EVENT_STA_DISCONNECTED)
    {
        // flag to indicate that we should print the reconnecting log message.
        bool was_previously_connected = false;

        // Check if we have already connected, this event can be raised
        // even before we have successfully connected during the SSID
        // connect process.
        if (xEventGroupGetBits(wifiStatusEventGroup_) & WIFI_CONNECTED_BIT)
        {
            // track that we were connected previously.
            was_previously_connected = true;

            LOG(INFO, "[WiFi] Lost connection to SSID: %s (reason:%d)", ssid_
              , event->event_info.disconnected.reason);
            // Clear the flag that indicates we are connected to the SSID.
            xEventGroupClearBits(wifiStatusEventGroup_, WIFI_CONNECTED_BIT);
            // Clear the flag that indicates we have an IPv4 address.
            xEventGroupClearBits(wifiStatusEventGroup_, WIFI_GOTIP_BIT);

            // Wake up the wifi_manager_task so it can clean up
            // connections.
            xTaskNotifyGive(wifiTaskHandle_);
        }

        // If we are managing the WiFi and MDNS systems we need to
        // trigger the reconnection process at this point.
        if (manageWiFi_)
        {
            if (was_previously_connected)
            {
                LOG(INFO, "[WiFi] Attempting to reconnect to SSID: %s.",
                    ssid_);
            }
            else
            {
                LOG(INFO,
                    "[WiFi] Connection failed, reconnecting to SSID: %s.",
                    ssid_);
            }
            esp_wifi_connect();
        }
    }
    else if (event->event_id == SYSTEM_EVENT_AP_START && manageWiFi_)
    {
        // Set the generated hostname prior to connecting to the SSID
        // so that it shows up with the generated hostname instead of
        // the default "Espressif".
        LOG(INFO, "[SoftAP] Setting ESP32 hostname to \"%s\".",
            hostname_.c_str());
        ESP_ERROR_CHECK(tcpip_adapter_set_hostname(
            TCPIP_ADAPTER_IF_AP, hostname_.c_str()));

        uint8_t mac[6];
        esp_wifi_get_mac(WIFI_IF_AP, mac);
        LOG(INFO, "[SoftAP] MAC Address: %s", mac_to_string(mac).c_str());

        // If the SoftAP is not configured to use a static IP it will default
        // to 192.168.4.1.
        if (softAPStaticIP_ && wifiMode_ != WIFI_MODE_STA)
        {
            // Stop the DHCP server so we can reconfigure it.
            LOG(INFO, "[SoftAP] Stopping DHCP Server (if running).");
            ESP_ERROR_CHECK(tcpip_adapter_dhcps_stop(TCPIP_ADAPTER_IF_AP));

            LOG(INFO,
                "[SoftAP] Configuring Static IP address:\n"
                "IP     : " IPSTR "\n"
                "Gateway: " IPSTR "\n"
                "Netmask: " IPSTR,
                IP2STR(&softAPStaticIP_->ip),
                IP2STR(&softAPStaticIP_->gw),
                IP2STR(&softAPStaticIP_->netmask));
            ESP_ERROR_CHECK(
                tcpip_adapter_set_ip_info(TCPIP_ADAPTER_IF_AP,
                                          softAPStaticIP_));

            // Convert the Soft AP Static IP to a uint32 for manipulation
            uint32_t apIP = ntohl(ip4_addr_get_u32(&softAPStaticIP_->ip));

            // Default configuration is for DHCP addresses to follow
            // immediately after the static ip address of the Soft AP.
            ip4_addr_t first_ip, last_ip;
            ip4_addr_set_u32(&first_ip, htonl(apIP + 1));
            ip4_addr_set_u32(&last_ip,
                             htonl(apIP + SOFTAP_IP_RESERVATION_BLOCK_SIZE));

            dhcps_lease_t dhcp_lease {
                true,                   // enable dhcp lease functionality
                first_ip,               // first ip to assign
                last_ip,                // last ip to assign
            };

            LOG(INFO,
                "[SoftAP] Configuring DHCP Server for IPs: " IPSTR " - " IPSTR,
                IP2STR(&dhcp_lease.start_ip), IP2STR(&dhcp_lease.end_ip));
            ESP_ERROR_CHECK(
                tcpip_adapter_dhcps_option(TCPIP_ADAPTER_OP_SET,
                                           TCPIP_ADAPTER_REQUESTED_IP_ADDRESS,
                                           (void *)&dhcp_lease,
                                           sizeof(dhcps_lease_t)));

            // Start the DHCP server so it can provide IP addresses to stations
            // when they connect.
            LOG(INFO, "[SoftAP] Starting DHCP Server.");
            ESP_ERROR_CHECK(
                tcpip_adapter_dhcps_start(TCPIP_ADAPTER_IF_AP));
        }

        // If we are not operating in SoftAP mode only we can start the mDNS
        // system now, otherwise we need to defer it until the station has
        // received it's IP address to avoid reinitializing the mDNS system.
        if (wifiMode_ == WIFI_MODE_AP)
        {
            start_mdns_system();
        }
    }
    else if (event->event_id == SYSTEM_EVENT_AP_STACONNECTED)
    {
        LOG(INFO, "[SoftAP aid:%d] %s connected.",
            event->event_info.sta_connected.aid,
            mac_to_string(event->event_info.sta_connected.mac).c_str());
    }
    else if (event->event_id == SYSTEM_EVENT_AP_STADISCONNECTED)
    {
        LOG(INFO, "[SoftAP aid:%d] %s disconnected.",
            event->event_info.sta_disconnected.aid,
            mac_to_string(event->event_info.sta_connected.mac).c_str());
    }
    else if (event->event_id == SYSTEM_EVENT_SCAN_DONE)
    {
        {
            OSMutexLock l(&ssidScanResultsLock_);
            uint16_t num_found{0};
            esp_wifi_scan_get_ap_num(&num_found);
            LOG(VERBOSE, "[WiFi] %d SSIDs found via scan", num_found);
            ssidScanResults_.resize(num_found);
            esp_wifi_scan_get_ap_records(&num_found, ssidScanResults_.data());
#if LOGLEVEL >= VERBOSE
            for (int i = 0; i < num_found; i++)
            {
                LOG(VERBOSE, "SSID: %s, RSSI: %d, channel: %d"
                  , ssidScanResults_[i].ssid
                  , ssidScanResults_[i].rssi, ssidScanResults_[i].primary);
            }
#endif
        }
        if (ssidCompleteNotifiable_)
        {
            ssidCompleteNotifiable_->notify();
            ssidCompleteNotifiable_ = nullptr;
        }
    }

    {
        OSMutexLock l(&eventCallbacksLock_);
        // Pass the event received from ESP-IDF to any registered callbacks.
        for(auto callback : eventCallbacks_)
        {
            callback(event);
        }
    }
}

void Esp32WiFiManager::enable_verbose_logging()
{
    esp32VerboseLogging_ = true;
    enable_esp_wifi_logging();
}

// If the Esp32WiFiManager is setup to manage the WiFi system, the following
// steps are executed:
// 1) Start the TCP/IP adapter.
// 2) Hook into the ESP event loop so we receive WiFi events.
// 3) Initialize the WiFi system.
// 4) Set the WiFi mode to STATION (WIFI_STA)
// 5) Configure the WiFi system to store parameters only in memory to avoid
// potential corruption of entries in NVS.
// 6) Configure the WiFi system for SSID/PW.
// 7) Set the hostname based on the generated hostname.
// 8) Connect to WiFi and wait for IP assignment.
// 9) Verify that we connected and received a IP address, if not log a FATAL
// message and give up.
void Esp32WiFiManager::start_wifi_system()
{
    // Create the event group used for tracking connected/disconnected status.
    // This is used internally regardless of if we manage the rest of the WiFi
    // or mDNS systems.
    wifiStatusEventGroup_ = xEventGroupCreate();

    // If we do not need to manage the WiFi and mDNS systems exit early.
    if (!manageWiFi_)
    {
        return;
    }

    // Initialize the TCP/IP adapter stack.
    LOG(INFO, "[WiFi] Starting TCP/IP stack");
    tcpip_adapter_init();

    // Install event loop handler.
    ESP_ERROR_CHECK(esp_event_loop_init(wifi_event_handler, this));

    // Start the WiFi adapter.
    wifi_init_config_t cfg = WIFI_INIT_CONFIG_DEFAULT();
    LOG(INFO, "[WiFi] Initializing WiFi stack");

    // Disable NVS storage for the WiFi driver
    cfg.nvs_enable = false;

    // override the defaults coming from arduino-esp32, the ones below improve
    // throughput and stability of TCP/IP, for more info on these values, see:
    // https://github.com/espressif/arduino-esp32/issues/2899 and
    // https://github.com/espressif/arduino-esp32/pull/2912
    //
    // Note: these numbers are slightly higher to allow compatibility with the
    // WROVER chip and WROOM-32 chip. The increase results in ~2kb less heap
    // at runtime.
    //
    // These do not require recompilation of arduino-esp32 code as these are
    // used in the WIFI_INIT_CONFIG_DEFAULT macro, they simply need to be redefined.
    cfg.static_rx_buf_num = 16;
    cfg.dynamic_rx_buf_num = 32;
    cfg.rx_ba_win = 16;

    ESP_ERROR_CHECK(esp_wifi_init(&cfg));

    if (esp32VerboseLogging_)
    {
        enable_esp_wifi_logging();
    }

    wifi_mode_t requested_wifi_mode = wifiMode_;
    if (wifiMode_ == WIFI_MODE_AP)
    {
      // override the wifi mode from AP only to AP+STA so we can perform wifi
      // scans on demand.
      requested_wifi_mode = WIFI_MODE_APSTA;
    }
    // Set the requested WiFi mode.
    ESP_ERROR_CHECK(esp_wifi_set_mode(requested_wifi_mode));

    // This disables storage of SSID details in NVS which has been shown to be
    // problematic at times for the ESP32, it is safer to always pass fresh
    // config and have the ESP32 resolve the details at runtime rather than
    // use a cached set from NVS.
    esp_wifi_set_storage(WIFI_STORAGE_RAM);

    // If we want to host a SoftAP configure it now.
    if (wifiMode_ == WIFI_MODE_APSTA || wifiMode_ == WIFI_MODE_AP)
    {
        wifi_config_t conf;
        bzero(&conf, sizeof(wifi_config_t));
        conf.ap.authmode = softAPAuthMode_;
        conf.ap.beacon_interval = 100;
        conf.ap.channel = softAPChannel_;
        conf.ap.max_connection = 4;
        if (wifiMode_ == WIFI_MODE_AP)
        {
            // Configure the SSID for the Soft AP based on the SSID passed to
            // the Esp32WiFiManager constructor.
            strcpy(reinterpret_cast<char *>(conf.ap.ssid), ssid_);
        }
        else
        {
            // Configure the SSID for the Soft AP based on the generated
            // hostname when operating in WIFI_MODE_APSTA mode.
            strcpy(reinterpret_cast<char *>(conf.ap.ssid), hostname_.c_str());
        }
        
        if (password_ && softAPAuthMode_ != WIFI_AUTH_OPEN)
        {
            strcpy(reinterpret_cast<char *>(conf.ap.password), password_);
        }

        LOG(INFO, "[WiFi] Configuring SoftAP (SSID: %s)", conf.ap.ssid);
        ESP_ERROR_CHECK(esp_wifi_set_config(ESP_IF_WIFI_AP, &conf));
    }

    // If we need to connect to an SSID, configure it now.
    if (wifiMode_ == WIFI_MODE_APSTA || wifiMode_ == WIFI_MODE_STA)
    {
        // Configure the SSID details for the station based on the SSID and
        // password provided to the Esp32WiFiManager constructor.
        wifi_config_t conf;
        bzero(&conf, sizeof(wifi_config_t));
        strcpy(reinterpret_cast<char *>(conf.sta.ssid), ssid_);
        if (password_)
        {
            strcpy(reinterpret_cast<char *>(conf.sta.password), password_);
        }

        LOG(INFO, "[WiFi] Configuring Station (SSID: %s)", conf.sta.ssid);
        ESP_ERROR_CHECK(esp_wifi_set_config(ESP_IF_WIFI_STA, &conf));
    }

    // Start the WiFi stack. This will start the SoftAP and/or connect to the
    // SSID based on the configuration set above.
    LOG(INFO, "[WiFi] Starting WiFi stack");
    ESP_ERROR_CHECK(esp_wifi_start());

    // If we are using the STATION interface, this will block until the ESP32
    // starts the connection process, note it may not have an IP address
    // immediately thus the need to check the connection result a few times
    // before giving up with a FATAL error.
    if (wifiMode_ == WIFI_MODE_APSTA || wifiMode_ == WIFI_MODE_STA)
    {
        uint8_t attempt = 0;
        EventBits_t bits = 0;
        uint32_t bit_mask = WIFI_CONNECTED_BIT;
        while (++attempt <= MAX_CONNECTION_CHECK_ATTEMPTS)
        {
            // If we have connected to the SSID we then are waiting for IP
            // address.
            if (bits & WIFI_CONNECTED_BIT)
            {
                LOG(INFO, "[IPv4] [%d/%d] Waiting for IP address assignment.",
                    attempt, MAX_CONNECTION_CHECK_ATTEMPTS);
            }
            else
            {
                // Waiting for SSID connection
                LOG(INFO, "[WiFi] [%d/%d] Waiting for SSID connection.",
                    attempt, MAX_CONNECTION_CHECK_ATTEMPTS);
            }
            bits = xEventGroupWaitBits(wifiStatusEventGroup_,
                bit_mask, // bits we are interested in
                pdFALSE,  // clear on exit
                pdTRUE,   // wait for all bits
                WIFI_CONNECT_CHECK_INTERVAL);
            // Check if have connected to the SSID
            if (bits & WIFI_CONNECTED_BIT)
            {
                // Since we have connected to the SSID we now need to track
                // that we get an IP.
                bit_mask |= WIFI_GOTIP_BIT;
            }
            // Check if we have received an IP.
            if (bits & WIFI_GOTIP_BIT)
            {
                break;
            }
        }

        // Check if we successfully connected or not. If not, force a reboot.
        if ((bits & WIFI_CONNECTED_BIT) != WIFI_CONNECTED_BIT)
        {
            LOG(FATAL, "[WiFi] Failed to connect to SSID: %s.", ssid_);
        }

        // Check if we successfully connected or not. If not, force a reboot.
        if ((bits & WIFI_GOTIP_BIT) != WIFI_GOTIP_BIT)
        {
            LOG(FATAL, "[IPv4] Timeout waiting for an IP.");
        }
    }
}

// Starts a background task for the Esp32WiFiManager.
void Esp32WiFiManager::start_wifi_task()
{
    LOG(INFO, "[WiFi] Starting WiFi Manager task");
    os_thread_create(&wifiTaskHandle_, "Esp32WiFiMgr", WIFI_TASK_PRIORITY,
        WIFI_TASK_STACK_SIZE, wifi_manager_task, this);
}

// Background task for the Esp32WiFiManager. This handles all outbound
// connection attempts, configuration loading and making this node as a hub.
void *Esp32WiFiManager::wifi_manager_task(void *param)
{
    Esp32WiFiManager *wifi = static_cast<Esp32WiFiManager *>(param);

    // Start the WiFi system before proceeding with remaining tasks.
    wifi->start_wifi_system();

    while (true)
    {
        EventBits_t bits = xEventGroupGetBits(wifi->wifiStatusEventGroup_);
        if (bits & WIFI_GOTIP_BIT)
        {
            // If we do not have not an uplink connection force a config reload
            // to start the connection process.
            if (!wifi->uplink_)
            {
                wifi->configReloadRequested_ = true;
            }
        }
        else
        {
            // Since we do not have an IP address we need to shutdown any
            // active connections since they will be invalid until a new IP
            // has been provisioned.
            wifi->stop_hub();
            wifi->stop_uplink();

            // Make sure we don't try and reload configuration since we can't
            // create outbound connections at this time.
            wifi->configReloadRequested_ = false;
        }

        // Check if there are configuration changes to pick up.
        if (wifi->configReloadRequested_)
        {
            // Since we are loading configuration data, shutdown the hub and
            // uplink if created previously.
            wifi->stop_hub();
            wifi->stop_uplink();

            if (CDI_READ_TRIMMED(wifi->cfg_.sleep, wifi->configFd_))
            {
                // When sleep is enabled this will trigger the WiFi system to
                // only wake up every DTIM period to receive beacon updates.
                // no data loss is expected for this setting but it does delay
                // receiption until the DTIM period.
                ESP_ERROR_CHECK(esp_wifi_set_ps(WIFI_PS_MIN_MODEM));
            }
            else
            {
                // When sleep is disabled the WiFi radio will always be active.
                // This will increase power consumption of the ESP32 but it
                // will result in a more reliable behavior when the ESP32 is
                // connected to an always-on power supply (ie: not a battery).
                ESP_ERROR_CHECK(esp_wifi_set_ps(WIFI_PS_NONE));
            }

            bool have_hub = false;
            uint8_t conn_cfg = CDI_READ_TRIMMED(wifi->cfg_.connection_mode,
                                                wifi->configFd_);
            if (conn_cfg & 2)
            {
              LOG(INFO, "[WiFi] Starting hub.");
                // Since hub mode is enabled start the HUB creation process.
                wifi->start_hub();
                have_hub = true;
            } else {
              LOG(INFO, "[WiFi] Hub disabled by configuration.");
            }
            if (conn_cfg & 1) {
              LOG(INFO, "[WiFi] Starting uplink.");
              wifi->start_uplink();
            } else if (!have_hub) {
              LOG(INFO, "[WiFi] Starting uplink, because hub is disabled.");
              wifi->start_uplink();
            } else {
              LOG(INFO, "[WiFi] Uplink disabled by configuration.");
            }
            
            wifi->configReloadRequested_ = false;
        }

        // Sleep until we are woken up again for configuration update or WiFi
        // event.
        ulTaskNotifyTake(pdTRUE, portMAX_DELAY);
    }

    return nullptr;
}

// Shuts down the hub listener (if enabled and running) for this node.
void Esp32WiFiManager::stop_hub()
{
    if (hub_)
    {
        mdns_unpublish(hubServiceName_);
        LOG(INFO, "[HUB] Shutting down TCP/IP listener");
        hub_.reset(nullptr);
    }
}

// Creates a hub listener for this node after loading configuration details.
void Esp32WiFiManager::start_hub()
{
    hubServiceName_ = cfg_.hub().service_name().read(configFd_);
    uint16_t hub_port = CDI_READ_TRIMMED(cfg_.hub().port, configFd_);

    LOG(INFO, "[HUB] Starting TCP/IP listener on port %d", hub_port);
    hub_.reset(new GcTcpHub(stack_->can_hub(), hub_port));

    // wait for the hub to complete it's startup tasks
    while (!hub_->is_started())
    {
        usleep(HUB_STARTUP_DELAY_USEC);
    }
    mdns_publish(hubServiceName_, hub_port);
}

// Disconnects and shuts down the uplink connector socket if running.
void Esp32WiFiManager::stop_uplink()
{
    if (uplink_)
    {
        LOG(INFO, "[UPLINK] Disconnecting from uplink.");
        uplink_->shutdown();
        uplink_.reset(nullptr);
    }
}

// Creates an uplink connector socket that will automatically add the uplink to
// the node's hub.
void Esp32WiFiManager::start_uplink()
{
    unique_ptr<SocketClientParams> params(
        new Esp32SocketParams(configFd_, cfg_.uplink()));
    uplink_.reset(new SocketClient(stack_->service(), stack_->executor(),
        stack_->executor(), std::move(params),
        std::bind(&Esp32WiFiManager::on_uplink_created, this,
            std::placeholders::_1, std::placeholders::_2)));
}

// Converts the passed fd into a GridConnect port and adds it to the stack.
void Esp32WiFiManager::on_uplink_created(int fd, Notifiable *on_exit)
{
    LOG(INFO, "[UPLINK] Connected to hub, configuring GridConnect port.");

    const bool use_select =
        (config_gridconnect_tcp_use_select() == CONSTANT_TRUE);

    // create the GridConnect port from the provided socket fd.
    create_gc_port_for_can_hub(stack_->can_hub(), fd, on_exit, use_select);

    // restart the stack to kick off alias allocation and send node init
    // packets.
    stack_->restart_stack();
}

// Enables the ESP-IDF wifi module logging at verbose level, will also set the
// sub-modules to verbose if they are available.
void Esp32WiFiManager::enable_esp_wifi_logging()
{
    esp_log_level_set("wifi", ESP_LOG_VERBOSE);

// arduino-esp32 1.0.2 uses ESP-IDF 3.2 which does not have these two methods
// in the headers, they are only available in ESP-IDF 3.3.
#if defined(WIFI_LOG_SUBMODULE_ALL)
    esp_wifi_internal_set_log_level(WIFI_LOG_VERBOSE);
    esp_wifi_internal_set_log_mod(
        WIFI_LOG_MODULE_ALL, WIFI_LOG_SUBMODULE_ALL, true);
#endif // WIFI_LOG_SUBMODULE_ALL
}

// Starts a background scan of SSIDs that can be seen by the ESP32.
void Esp32WiFiManager::start_ssid_scan(Notifiable *n)
{
    clear_ssid_scan_results();
    std::swap(ssidCompleteNotifiable_, n);
    // If there was a previous notifiable notify it now, there will be no
    // results but that should be fine since a new scan will be started.
    if (n)
    {
        n->notify();
    }
    // Start an active scan all channels, 120ms per channel (defaults)
    wifi_scan_config_t cfg;
    bzero(&cfg, sizeof(wifi_scan_config_t));
    // The boolean flag when set to false triggers an async scan.
    ESP_ERROR_CHECK(esp_wifi_scan_start(&cfg, false));
}

// Returns the number of SSIDs found in the last scan.
size_t Esp32WiFiManager::get_ssid_scan_result_count()
{
    OSMutexLock l(&ssidScanResultsLock_);
    return ssidScanResults_.size();
}

// Returns one SSID record from the last scan.
wifi_ap_record_t Esp32WiFiManager::get_ssid_scan_result(size_t index)
{
    OSMutexLock l(&ssidScanResultsLock_);
    wifi_ap_record_t record = wifi_ap_record_t();
    if (index < ssidScanResults_.size())
    {
        record = ssidScanResults_[index];
    }
    return record;
}

// Clears all cached SSID scan results.
void Esp32WiFiManager::clear_ssid_scan_results()
{
    OSMutexLock l(&ssidScanResultsLock_);
    ssidScanResults_.clear();
}

// Advertises a service via mDNS.
//
// If mDNS has not yet been initialized the data will be cached and replayed
// after mDNS has been initialized.
void Esp32WiFiManager::mdns_publish(string service, const uint16_t port)
{
    {
        OSMutexLock l(&mdnsInitLock_);
        if (!mdnsInitialized_)
        {
            // since mDNS has not been initialized, store this publish until
            // it has been initialized.
            mdnsDeferredPublish_[service] = port;
            return;
        }
    }

    // Schedule the publish to be done through the Executor since we may need
    // to retry it.
    stack_->executor()->add(new CallbackExecutable([service, port]()
    {
        string service_name = service;
        string protocol_name;
        split_mdns_service_name(&service_name, &protocol_name);
        esp_err_t res = mdns_service_add(
            NULL, service_name.c_str(), protocol_name.c_str(), port, NULL, 0);
        LOG(INFO, "[mDNS] mdns_service_add(%s.%s:%d): %s."
          , service_name.c_str(), protocol_name.c_str(), port
          , esp_err_to_name(res));
        // ESP_FAIL will be triggered if there is a timeout during publish of
        // the new mDNS entry. The mDNS task runs at a very low priority on the
        // PRO_CPU which is also where the OpenMRN Executor runs from which can
        // cause a race condition.
        if (res == ESP_FAIL)
        {
            // Send it back onto the scheduler to be retried
            Singleton<Esp32WiFiManager>::instance()->mdns_publish(service
                                                                , port);
        }
        else
        {
            LOG(INFO, "[mDNS] Advertising %s.%s:%d.", service_name.c_str()
              , protocol_name.c_str(), port);
        }
    }));
}

// Removes advertisement of a service from mDNS.
void Esp32WiFiManager::mdns_unpublish(string service)
{
    {
        OSMutexLock l(&mdnsInitLock_);
        if (!mdnsInitialized_)
        {
            // Since mDNS is not in an initialized state we can discard the
            // unpublish event.
            return;
        }
    }
    string service_name = service;
    string protocol_name;
    split_mdns_service_name(&service_name, &protocol_name);
    LOG(INFO, "[mDNS] Removing advertisement of %s.%s."
      , service_name.c_str(), protocol_name.c_str());
    esp_err_t res =
        mdns_service_remove(service_name.c_str(), protocol_name.c_str());
    LOG(VERBOSE, "[mDNS] mdns_service_remove: %s.", esp_err_to_name(res));
}

// Initializes the mDNS system on the ESP32.
//
// After initialization, if any services are pending publish they will be
// published at this time.
void Esp32WiFiManager::start_mdns_system()
{
    {
        OSMutexLock l(&mdnsInitLock_);
        // If we have already initialized mDNS we can exit early.
        if (mdnsInitialized_)
        {
            return;
        }

        // Initialize the mDNS system.
        LOG(INFO, "[mDNS] Initializing mDNS system");
        ESP_ERROR_CHECK(mdns_init());

        // Set the mDNS hostname based on our generated hostname so it can be
        // found by other nodes.
        LOG(INFO, "[mDNS] Setting mDNS hostname to \"%s\"", hostname_.c_str());
        ESP_ERROR_CHECK(mdns_hostname_set(hostname_.c_str()));

        // Set the default mDNS instance name to the generated hostname.
        ESP_ERROR_CHECK(mdns_instance_name_set(hostname_.c_str()));

        // Set flag to indicate we have initialized mDNS.
        mdnsInitialized_ = true;
    }

    // Publish any deferred mDNS entries
    for (auto & entry : mdnsDeferredPublish_)
    {
        mdns_publish(entry.first, entry.second);
    }
    mdnsDeferredPublish_.clear();
}

} // namespace openmrn_arduino

/// Maximum number of milliseconds to wait for mDNS query responses.
static constexpr uint32_t MDNS_QUERY_TIMEOUT = 2000;

/// Maximum number of results to capture for mDNS query requests.
static constexpr size_t MDNS_MAX_RESULTS = 10;

// Advertises an mDNS service name.
void mdns_publish(const char *name, const char *service, uint16_t port)
{
    // The name parameter is unused today.
    Singleton<Esp32WiFiManager>::instance()->mdns_publish(service, port);
}

// Removes advertisement of an mDNS service name.
void mdns_unpublish(const char *service)
{
    Singleton<Esp32WiFiManager>::instance()->mdns_unpublish(service);
}

// Splits an mDNS service name.
void split_mdns_service_name(string *service_name, string *protocol_name)
{
    HASSERT(service_name != nullptr);
    HASSERT(protocol_name != nullptr);

    // if the string is not blank and contains a period split it on the period.
    if (service_name->length() && service_name->find('.', 0) != string::npos)
    {
        string::size_type split_loc = service_name->find('.', 0);
        protocol_name->assign(service_name->substr(split_loc + 1));
        service_name->resize(split_loc);
    }
}


// EAI_AGAIN may not be defined on the ESP32
#ifndef EAI_AGAIN
#ifdef TRY_AGAIN
#define EAI_AGAIN TRY_AGAIN
#else
#define EAI_AGAIN -3
#endif
#endif // EAI_AGAIN

// Looks for an mDNS service name and converts the results of the query to an
// addrinfo struct.
int mdns_lookup(
    const char *service, struct addrinfo *hints, struct addrinfo **addr)
{
    unique_ptr<struct addrinfo> ai(new struct addrinfo);
    if (ai.get() == nullptr)
    {
        LOG_ERROR("[mDNS] Allocation failed for addrinfo.");
        return EAI_MEMORY;
    }
    bzero(ai.get(), sizeof(struct addrinfo));

    unique_ptr<struct sockaddr> sa(new struct sockaddr);
    if (sa.get() == nullptr)
    {
        LOG_ERROR("[mDNS] Allocation failed for sockaddr.");
        return EAI_MEMORY;
    }
    bzero(sa.get(), sizeof(struct sockaddr));

    struct sockaddr_in *sa_in = (struct sockaddr_in *)sa.get();
    ai->ai_flags = 0;
    ai->ai_family = hints->ai_family;
    ai->ai_socktype = hints->ai_socktype;
    ai->ai_protocol = hints->ai_protocol;
    ai->ai_addrlen = sizeof(struct sockaddr_in);
    sa_in->sin_len = sizeof(struct sockaddr_in);
    sa_in->sin_family = hints->ai_family;

    string service_name = service;
    string protocol_name;
    split_mdns_service_name(&service_name, &protocol_name);

    mdns_result_t *results = NULL;
    if (ESP_ERROR_CHECK_WITHOUT_ABORT(
            mdns_query_ptr(service_name.c_str(),
                           protocol_name.c_str(),
                           MDNS_QUERY_TIMEOUT,
                           MDNS_MAX_RESULTS,
                           &results)))
    {
        // failed to find any matches
        return EAI_FAIL;
    }

    if (!results)
    {
        // failed to find any matches
        LOG(ESP32_WIFIMGR_MDNS_LOOKUP_LOG_LEVEL,
            "[mDNS] No matches found for service: %s.",
            service);
        return EAI_AGAIN;
    }

    // make a copy of the results to preserve the original list for cleanup.
    mdns_result_t *res = results;
    // scan the mdns query results linked list, the first match with an IPv4
    // address will be returned.
    bool match_found = false;
    while (res && !match_found)
    {
        mdns_ip_addr_t *ipaddr = res->addr;
        while (ipaddr && !match_found)
        {
            // if this result has an IPv4 address process it
            if (ipaddr->addr.type == IPADDR_TYPE_V4)
            {
                LOG(ESP32_WIFIMGR_MDNS_LOOKUP_LOG_LEVEL,
                    "[mDNS] Found %s as providing service: %s on port %d.",
                    res->hostname, service, res->port);
                inet_addr_from_ip4addr(
                    &sa_in->sin_addr, &ipaddr->addr.u_addr.ip4);
                sa_in->sin_port = htons(res->port);
                match_found = true;
            }
            ipaddr = ipaddr->next;
        }
        res = res->next;
    }

    // free up the query results linked list.
    mdns_query_results_free(results);

    if (!match_found)
    {
        LOG(ESP32_WIFIMGR_MDNS_LOOKUP_LOG_LEVEL,
            "[mDNS] No matches found for service: %s.",
            service);
        return EAI_AGAIN;
    }

    // return the resolved data to the caller
    *addr = ai.release();
    (*addr)->ai_addr = sa.release();

    // successfully resolved an address, inform the caller
    return 0;
}

// The functions below are not available via the standard ESP-IDF provided
// API.

/// Retrieves the IPv4 address from the ESP32 station interface.
///
/// @param ifap will hold the IPv4 address for the ESP32 station interface when
/// successfully retrieved.
/// @return zero for success, -1 for failure.
int getifaddrs(struct ifaddrs **ifap)
{
    tcpip_adapter_ip_info_t ip_info;

    /* start with something "safe" in case we bail out early */
    *ifap = nullptr;

    if (!tcpip_adapter_is_netif_up(TCPIP_ADAPTER_IF_STA))
    {
        // Station TCP/IP interface is not up
        errno = ENODEV;
        return -1;
    }

    // allocate memory for various pieces of ifaddrs
    std::unique_ptr<struct ifaddrs> ia(new struct ifaddrs);
    if (ia.get() == nullptr)
    {
        errno = ENOMEM;
        return -1;
    }
    bzero(ia.get(), sizeof(struct ifaddrs));
    std::unique_ptr<char[]> ifa_name(new char[6]);
    if (ifa_name.get() == nullptr)
    {
        errno = ENOMEM;
        return -1;
    }
    strcpy(ifa_name.get(), "wlan0");
    std::unique_ptr<struct sockaddr> ifa_addr(new struct sockaddr);
    if (ifa_addr == nullptr)
    {
        errno = ENOMEM;
        return -1;
    }
    bzero(ifa_addr.get(), sizeof(struct sockaddr));

    // retrieve TCP/IP address from the interface
    tcpip_adapter_get_ip_info(TCPIP_ADAPTER_IF_STA, &ip_info);

    // copy address into ifaddrs structure
    struct sockaddr_in *addr_in = (struct sockaddr_in *)ifa_addr.get();
    addr_in->sin_family = AF_INET;
    addr_in->sin_addr.s_addr = ip_info.ip.addr;
    ia.get()->ifa_next = nullptr;
    ia.get()->ifa_name = ifa_name.release();
    ia.get()->ifa_flags = 0;
    ia.get()->ifa_addr = ifa_addr.release();
    ia.get()->ifa_netmask = nullptr;
    ia.get()->ifa_ifu.ifu_broadaddr = nullptr;
    ia.get()->ifa_data = nullptr;

    // report results
    *ifap = ia.release();
    return 0;
}

/// Frees memory allocated as part of the call to @ref getifaddrs.
///
/// @param ifa is the ifaddrs struct to be freed.
void freeifaddrs(struct ifaddrs *ifa)
{
    while (ifa)
    {
        struct ifaddrs *next = ifa->ifa_next;

        HASSERT(ifa->ifa_data == nullptr);
        HASSERT(ifa->ifa_ifu.ifu_broadaddr == nullptr);
        HASSERT(ifa->ifa_netmask == nullptr);

        delete ifa->ifa_addr;
        delete[] ifa->ifa_name;
        delete ifa;

        ifa = next;
    }
}

/// @return the string equivalant of the passed error code.
const char *gai_strerror(int __ecode)
{
    switch (__ecode)
    {
        default:
            return "gai_strerror unknown";
        case EAI_AGAIN:
            return "temporary failure";
        case EAI_FAIL:
            return "non-recoverable failure";
        case EAI_MEMORY:
            return "memory allocation failure";
    }
}

#endif // ESP32<|MERGE_RESOLUTION|>--- conflicted
+++ resolved
@@ -48,12 +48,6 @@
 #include <mdns.h>
 #include <tcpip_adapter.h>
 
-<<<<<<< HEAD
-// ESP-IDF v4+ has a slightly different directory structure to previous
-// versions.
-#if ESP_IDF_VERSION_MAJOR >= 4
-// ESP-IDF v4+
-=======
 // Starting in ESP-IDF v4.0 a few header files have been relocated so we need
 // to adjust the include paths accordingly. If the __has_include preprocessor
 // directive is defined we can use it to find the appropriate header files.
@@ -71,7 +65,6 @@
 // If none of these are defined it means the ESP-IDF version is v4.0 or
 // earlier.
 #if __has_include("esp32/rom/crc.h")
->>>>>>> c09a1534
 #include <esp32/rom/crc.h>
 #else
 #include <rom/crc.h>
