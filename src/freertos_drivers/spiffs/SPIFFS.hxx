--- conflicted
+++ resolved
@@ -132,30 +132,11 @@
            std::function<void()> post_format_hook = nullptr);
 
     /// Destructor.
-<<<<<<< HEAD
-    ~SPIFFS()
-    {
-        // Performing unmount in the destructor of the base class is not
-        // possible, because the virtual functions for reading and writing the
-        // flash cannot be called anymore.
-        HASSERT(SPIFFS_mounted(&fs_) == 0);
-        delete[] fdSpace_;
-        delete[] workBuffer_;
-    }
+    ~SPIFFS();
 
     /// FLushes caches and unmounts the filesystem. The destructor of the
     /// derived class MUST call this function.
-    void unmount()
-    {
-        if (name)
-        {
-            SPIFFS_unmount(&fs_);
-            name = nullptr;
-        }
-    }
-=======
-    ~SPIFFS();
->>>>>>> b0f79164
+    void unmount();
 
     /// SPIFFS callback to read flash.
     /// @param fs reference to SPIFFS instance
