/** \copyright
 * Copyright (c) 2016, Stuart W Baker
 * All rights reserved.
 *
 * Redistribution and use in source and binary forms, with or without
 * modification, are  permitted provided that the following conditions are met:
 *
 *  - Redistributions of source code must retain the above copyright notice,
 *    this list of conditions and the following disclaimer.
 *
 *  - Redistributions in binary form must reproduce the above copyright notice,
 *    this list of conditions and the following disclaimer in the documentation
 *    and/or other materials provided with the distribution.
 *
 * THIS SOFTWARE IS PROVIDED BY THE COPYRIGHT HOLDERS AND CONTRIBUTORS "AS IS"
 * AND ANY EXPRESS OR IMPLIED WARRANTIES, INCLUDING, BUT NOT LIMITED TO, THE
 * IMPLIED WARRANTIES OF MERCHANTABILITY AND FITNESS FOR A PARTICULAR PURPOSE
 * ARE DISCLAIMED. IN NO EVENT SHALL THE COPYRIGHT HOLDER OR CONTRIBUTORS BE
 * LIABLE FOR ANY DIRECT, INDIRECT, INCIDENTAL, SPECIAL, EXEMPLARY, OR
 * CONSEQUENTIAL DAMAGES (INCLUDING, BUT NOT LIMITED TO, PROCUREMENT OF
 * SUBSTITUTE GOODS OR SERVICES; LOSS OF USE, DATA, OR PROFITS; OR BUSINESS
 * INTERRUPTION) HOWEVER CAUSED AND ON ANY THEORY OF LIABILITY, WHETHER IN
 * CONTRACT, STRICT LIABILITY, OR TORT (INCLUDING NEGLIGENCE OR OTHERWISE)
 * ARISING IN ANY WAY OUT OF THE USE OF THIS SOFTWARE, EVEN IF ADVISED OF THE
 * POSSIBILITY OF SUCH DAMAGE.
 *
 * \file CC32xxSocket.cxx
 * This file intantiates and initilizes the CC32xx Wi-Fi.
 *
 * @author Stuart W. Baker
 * @date 18 March 2016
 */

#define SUPPORT_SL_R1_API

#include "CC32xxSocket.hxx"
#include "CC32xxWiFi.hxx"
#include "CC32xxHelper.hxx"

#include <memory>
#include <fcntl.h>
#include <unistd.h>
#include <netdb.h>
#include <netinet/in.h>
#include <netinet/tcp.h>
#include <ifaddrs.h>
#include <sys/socket.h>

// Simplelink includes
#include <ti/drivers/net/wifi/simplelink.h>

#include "utils/format_utils.hxx"
#include "utils/logging.h"

/// @todo (Stuart Baker) since there is only a max of 16 sockets, would it be
/// more memory efficient to just allocate all the memory statically as an
/// array and perform placement construction instead of incuring the overhead
/// of a heap allocation?
/// @note(Balazs Racz) I don't think so, because most applications will only
/// ever use one socket, maybe two.
///
/// we would also #define CC32XX_SD_UNUSED -1 and #define CC32XX_SD_RESERVED -2

/// Existing (allocated) sockets.
static CC32xxSocket *cc32xxSockets[SL_MAX_SOCKETS];

/// Dummy pointer address that can be used as a reserved indicator
static volatile uint8_t reservedPtr;

/// Guard value indivating a reserved socket that is currently being allocated.
#define CC32XX_SOCKET_RESERVED ((CC32xxSocket *)(&reservedPtr))

/*
 * CC32xxSocket::socket()
 */
int CC32xxSocket::socket(int domain, int type, int protocol)
{
    int reserved = reserve_socket();
    if (reserved < 0)
    {
        return -1;
    }

    mutex.lock();
    int fd = fd_alloc();
    mutex.unlock();
    if (fd < 0)
    {
        cc32xxSockets[reserved] = nullptr;
        errno = EMFILE;
        return -1;
    }

    std::unique_ptr<CC32xxSocket> new_socket(new CC32xxSocket());
    if (new_socket.get() == nullptr)
    {
        cc32xxSockets[reserved] = nullptr;
        fd_free(fd);
        errno = ENOMEM;
        return -1;
    }

    switch (domain)
    {
        case AF_INET:
            domain = SL_AF_INET;
            break;
        case AF_INET6:
            domain = SL_AF_INET6;
            break;
        case AF_PACKET:
            domain = SL_AF_PACKET;
            break;
        default:
            cc32xxSockets[reserved] = nullptr;
            fd_free(fd);
            errno = EAFNOSUPPORT;
            return -1;
    }

    switch (type)
    {
        case SOCK_STREAM:
            type = SL_SOCK_STREAM;
            break;
        case SOCK_DGRAM:
            type = SL_SOCK_DGRAM;
            break;
        case SOCK_RAW:
            type = SL_SOCK_RAW;
            break;
        default:
            cc32xxSockets[reserved] = nullptr;
            fd_free(fd);
            errno = EINVAL;
            return -1;
    }

    switch (protocol)
    {
        case 0:
            break;
        case IPPROTO_TCP:
            protocol = SL_IPPROTO_TCP;
            break;
        case IPPROTO_UDP:
            protocol = SL_IPPROTO_UDP;
            break;
        case IPPROTO_RAW:
            protocol = SL_IPPROTO_RAW;
            break;
        case CC32xxWiFi::IPPROTO_TCP_TLS:
            protocol = SL_SEC_SOCKET;
            break;
        default:
            cc32xxSockets[reserved] = nullptr;
            fd_free(fd);
            errno = EINVAL;
            return -1;
    }

    int result = sl_Socket(domain, type, protocol);

    if (result < 0)
    {
        switch (result)
        {
            default:
                SlCheckResult(result);
                break;
            case SL_ERROR_BSD_EAFNOSUPPORT:
                errno = EAFNOSUPPORT;
                break;
            case SL_ERROR_BSD_EPROTOTYPE:
                errno = EPROTOTYPE;
                break;
            case SL_ERROR_BSD_EACCES:
                errno = EACCES;
                break;
            case SL_ERROR_BSD_ENSOCK:
                errno = EMFILE;
                break;
            case SL_ERROR_BSD_ENOMEM:
                errno = ENOMEM;
                break;
            case SL_ERROR_BSD_EINVAL:
                errno = EINVAL;
                break;
            case SL_ERROR_BSD_EPROTONOSUPPORT:
                errno = EPROTONOSUPPORT;
                break;
            case SL_ERROR_BSD_EOPNOTSUPP:
                errno = EOPNOTSUPP;
                break;
        }

        cc32xxSockets[reserved] = nullptr;
        fd_free(fd);
        return -1;
    }
    

    File *file = file_lookup(fd);

    file->dev = new_socket.get();
    file->flags = O_RDWR;
    file->priv = new_socket.get();

    new_socket->sd = result;
    new_socket->references_ = 1;

    cc32xxSockets[reserved] = new_socket.release();

    return fd;
}

/*
 * CC32xxSocket::bind()
 */
int CC32xxSocket::bind(int socket, const struct sockaddr *address,
                       socklen_t address_len)
{
    CC32xxSocket *s = get_instance_from_fd(socket);
    if (s == nullptr)
    {
        /* get_instance_from_fd() sets the errno appropriately */
        return -1;
    }

    SlSockAddr_t sl_address;
    sl_address.sa_family = address->sa_family;
    memcpy(sl_address.sa_data, address->sa_data, sizeof(sl_address.sa_data));

    int result = sl_Bind(s->sd, &sl_address, address_len);

    if (result < 0)
    {
        switch (result)
        {
            default:
                SlCheckResult(result);
                break;
        }
        return -1;
    }
    return result;  
}

/*
 * CC32xxSocket::listen()
 */
int CC32xxSocket::listen(int socket, int backlog)
{
    CC32xxSocket *s = get_instance_from_fd(socket);
    if (s == nullptr)
    {
        /* get_instance_from_fd() sets the errno appropriately */
        return -1;
    }

    int result = sl_Listen(s->sd, backlog);

    if (result < 0)
    {
        switch (result)
        {
            default:
                SlCheckResult(result);
                break;
        }
        return -1;
    }

    s->readActive = false;
    s->listenActive = true;
    return result;  
}

/*
 * CC32xxSocket::accpet()
 */
int CC32xxSocket::accept(int socket, struct sockaddr *address,
                         socklen_t *address_len)
{
    CC32xxSocket *s = get_instance_from_fd(socket);
    if (s == nullptr)
    {
        /* get_instance_from_fd() sets the errno appropriately */
        return -1;
    }

    if (!s->listenActive)
    {
        errno = EINVAL;
        return -1;
    }

    s->readActive = false;

    SlSockAddr_t sl_address;
    SlSocklen_t sl_address_len;

    int result = sl_Accept(s->sd, &sl_address, &sl_address_len);

    if (address && address_len)
    {
        memcpy(address, &sl_address, *address_len);
    }

    if (result < 0)
    {
        switch (result)
        {
            default:
                SlCheckResult(result);
                break;
            case SL_ERROR_BSD_ENSOCK:
                errno = EMFILE;
                break;
            case SL_POOL_IS_EMPTY:
                usleep(10000);
                /* fall through */
            case SL_ERROR_BSD_EAGAIN:
                errno = EAGAIN;
                break;
            case SL_RET_CODE_STOP_IN_PROGRESS:
                errno = ECONNABORTED;
                break;
        }
        return -1;
    }

    int reserved = reserve_socket();
    if (reserved < 0)
    {
        sl_Close(result);
        return -1;
    }

    mutex.lock();
    int fd = fd_alloc();
    mutex.unlock();
    if (fd < 0)
    {
        cc32xxSockets[reserved] = nullptr;
        sl_Close(result);
        errno = EMFILE;
        return -1;
    }

    std::unique_ptr<CC32xxSocket> new_socket(new CC32xxSocket());
    if (new_socket.get() == nullptr)
    {
        cc32xxSockets[reserved] = nullptr;
        sl_Close(result);
        fd_free(fd);
        errno = ENOMEM;
        return -1;
    }

    File *file = file_lookup(fd);

    file->dev = new_socket.get();
    file->flags = O_RDWR;
    file->priv = new_socket.get();

    new_socket->sd = result;
    new_socket->references_ = 1;

    cc32xxSockets[reserved] = new_socket.release();

    return fd;  
}

/*
 * CC32xxSocket::connect()
 */
int CC32xxSocket::connect(int socket, const struct sockaddr *address,
                          socklen_t address_len)
{
    CC32xxSocket *s = get_instance_from_fd(socket);
    if (s == nullptr)
    {
        /* get_instance_from_fd() sets the errno appropriately */
        return -1;
    }

    SlSockAddr_t sl_address;
    sl_address.sa_family = address->sa_family;
    memcpy(sl_address.sa_data, address->sa_data, sizeof(sl_address.sa_data));

    int result = sl_Connect(s->sd, &sl_address, address_len);

    if (result < 0)
    {
        switch (result)
        {
            default:
            {
                SlCheckResult(result);
                break;
            }
            case SL_RET_CODE_STOP_IN_PROGRESS:
                errno = ENETUNREACH;
                break;
            case SL_ERROR_BSD_EISCONN:
                errno = EISCONN;
                break;
            case SL_ERROR_BSD_ECONNREFUSED:
                errno = ECONNREFUSED;
                break;
            case SL_ERROR_BSD_EALREADY:
                /** @todo the return value for a non-blocking connect is
                 * supposed to be EINPROGRESS, but the CC32xx returns EALREADY
                 * instead.
                 */
                errno = EINPROGRESS;
                break;
            case SL_POOL_IS_EMPTY:
                usleep(10000);
            /* fall through */
            case SL_ERROR_BSD_EAGAIN:
                errno = EAGAIN;
                break;
        }
        return -1;
    }

    return result;  
}

/*
 * CC32xxSocket::recv()
 */
ssize_t CC32xxSocket::recv(int socket, void *buffer, size_t length, int flags)
{
    /* flags are not supported on the CC32xx */
    HASSERT(flags == 0);

    CC32xxSocket *s = get_instance_from_fd(socket);
    if (s == nullptr)
    {
        /* get_instance_from_fd() sets the errno appropriately */
        return -1;
    }

    int result = sl_Recv(s->sd, buffer, length, flags);

    if (result < 0)
    {
        switch (result)
        {
            default:
                SlCheckResult(result);
                break;
            case SL_POOL_IS_EMPTY:
                usleep(10000);
                /* fall through */
            case SL_ERROR_BSD_EAGAIN:
                errno = EAGAIN;
                s->readActive = false;
                break;
            case SL_ERROR_BSD_ECONNREFUSED:
                s->readActive = true;
                return 0;
            case SL_ERROR_BSD_EBADF:
                errno = EBADF;
                break;
            case SL_RET_CODE_STOP_IN_PROGRESS:
                errno = ECONNRESET;
                break;
        }
        return -1;
    }

    return result;  
}

/*
 * CC32xxSocket::send()
 */
ssize_t CC32xxSocket::send(int socket, const void *buffer, size_t length, int flags)
{
    /* flags are not supported on the CC32xx */
    HASSERT(flags == 0);

    CC32xxSocket *s = get_instance_from_fd(socket);
    if (s == nullptr)
    {
        /* get_instance_from_fd() sets the errno appropriately */
        return -1;
    }

    if (s->writeActive == false)
    {
        /* typically we would never get here as callers usually go to select()
         * before attempting a send again. */
        HASSERT(s->mode_ & O_NONBLOCK);
        errno = EAGAIN;
        return -1;
    }

    int result = sl_Send(s->sd, buffer, length, flags);

    if (result < 0)
    {
<<<<<<< HEAD
        LOG_ERROR( "sl socket write return error %d", result);
=======
        LOG_ERROR("sl socket write return error %d", result);
>>>>>>> fa0a7455
        switch (result)
        {
            case SL_ERROR_BSD_SOC_ERROR:
                /// @todo (stbaker): handle errors via the callback.
                errno = ECONNRESET;
                break;
            case SL_ERROR_BSD_EAGAIN:
                errno = EAGAIN;
                s->writeActive = false;
                break;
            case SL_ERROR_BSD_EBADF:
                errno = EBADF;
                break;
            default:
                /// @todo (stbaker): handle errors via the callback.
                SlCheckResult(result);
                break;
        }
        return -1;
    }

    return result;
}

/*
 * CC32xxSocket::setsockopt()
 */
int CC32xxSocket::setsockopt(int socket, int level, int option_name,
                             const void *option_value, socklen_t option_len)
{
    CC32xxSocket *s = get_instance_from_fd(socket);
    if (s == nullptr)
    {
        /* get_instance_from_fd() sets the errno appropriately */
        return -1;
    }

    int result;

    switch (level)
    {
        default:
            errno = EINVAL;
            return -1;
        case SOL_SOCKET:
            switch (option_name)
            {
                default:
                    errno = EINVAL;
                    return -1;
                case SO_REUSEADDR:
                    /* CC32xx does not care about SO_REUSEADDR, ignore it */
                    result = 0;
                    break;
                case SO_RCVTIMEO:
                {
                    const struct timeval *tm;
                    struct SlTimeval_t timeval;

                    tm = static_cast<const struct timeval *>(option_value);
                    timeval.tv_sec = tm->tv_sec;
                    timeval.tv_usec = tm->tv_usec;
                    result = sl_SetSockOpt(s->sd, SL_SOL_SOCKET,
                                           SL_SO_RCVTIMEO, &timeval,
                                           sizeof(timeval));
                    break;
                }
                case SO_RCVBUF:
                {
                    SlSocklen_t sl_option_len = option_len;

<<<<<<< HEAD
                    result = sl_SetSockOpt(s->sd, SL_SOL_SOCKET,
                                           SL_SO_RCVBUF, option_value,
                                           sl_option_len);
=======
                    result = sl_SetSockOpt(s->sd, SL_SOL_SOCKET, SL_SO_RCVBUF,
                        option_value, sl_option_len);
>>>>>>> fa0a7455
                    break;
                }
                case SO_KEEPALIVETIME:
                {
                    SlSocklen_t sl_option_len = option_len;

                    result = sl_SetSockOpt(s->sd, SL_SOL_SOCKET,
<<<<<<< HEAD
                                           SL_SO_KEEPALIVETIME, option_value,
                                           sl_option_len);
=======
                        SL_SO_KEEPALIVETIME, option_value, sl_option_len);
>>>>>>> fa0a7455
                    break;
                }
            }
            break;
        case IPPROTO_TCP:
            switch (option_name)
            {
                default:
                    errno = EINVAL;
                    return -1;
                case TCP_NODELAY:
                    /* CC32xx does not care about Nagle algorithm, ignore it */
                    result = 0;
                    break;
            }
            break;
    }
                    
    if (result < 0)
    {
        switch (result)
        {
            default:
                SlCheckResult(result);
                break;
        }
        return -1;
    }

    return result;
}

/*
 * CC32xxSocket::getsockopt()
 */
int CC32xxSocket::getsockopt(int socket, int level, int option_name,
                             void *option_value, socklen_t *option_len)
{
    CC32xxSocket *s = get_instance_from_fd(socket);
    if (s == nullptr)
    {
        /* get_instance_from_fd() sets the errno appropriately */
        return -1;
    }

    int result;

    switch (level)
    {
        default:
            errno = EINVAL;
            return -1;
        case SOL_SOCKET:
            switch (option_name)
            {
                default:
                    errno = EINVAL;
                    return -1;
                case SO_REUSEADDR:
                {
                    /* CC32xx does not care about SO_REUSEADDR,
                     * we assume it is on by default
                     */
                    int *so_reuseaddr = static_cast<int *>(option_value);
                    *so_reuseaddr = 1;
                    *option_len = sizeof(int);
                    result = 0;
                    break;
                }
                case SO_RCVTIMEO:
                {
                    struct timeval *tm;
                    struct SlTimeval_t timeval;
                    SlSocklen_t sl_option_len = sizeof(timeval);

                    tm = static_cast<struct timeval *>(option_value);
                    result = sl_GetSockOpt(s->sd, SL_SOL_SOCKET,
                                           SL_SO_RCVTIMEO, &timeval,
                                           &sl_option_len);
                    tm->tv_sec = timeval.tv_sec;
                    tm->tv_usec = timeval.tv_usec;
                    *option_len = sizeof(struct timeval);
                    break;
                }
                case SO_RCVBUF:
                {
                    SlSocklen_t sl_option_len = *option_len;

<<<<<<< HEAD
                    result = sl_GetSockOpt(s->sd, SL_SOL_SOCKET,
                                           SL_SO_RCVBUF, option_value,
                                           &sl_option_len);
=======
                    result = sl_GetSockOpt(s->sd, SL_SOL_SOCKET, SL_SO_RCVBUF,
                        option_value, &sl_option_len);
>>>>>>> fa0a7455
                    *option_len = sl_option_len;
                    break;
                }
                case SO_KEEPALIVETIME:
                {
                    SlSocklen_t sl_option_len = *option_len;

                    result = sl_GetSockOpt(s->sd, SL_SOL_SOCKET,
<<<<<<< HEAD
                                           SL_SO_KEEPALIVETIME, option_value,
                                           &sl_option_len);
                    *option_len = sl_option_len;
                    break;
                }
                
=======
                        SL_SO_KEEPALIVETIME, option_value, &sl_option_len);
                    *option_len = sl_option_len;
                    break;
                }
>>>>>>> fa0a7455
            }
            break;
        case IPPROTO_TCP:
            switch (option_name)
            {
                default:
                    errno = EINVAL;
                    return -1;
                case TCP_NODELAY:
                {
                    /* CC32xx does not care about Nagel algorithm,
                     * we assume it is off by default
                     */
                    int *tcp_nodelay = static_cast<int *>(option_value);
                    *tcp_nodelay = 1;
                    *option_len = sizeof(int);
                    result = 0;
                    break;
                }
            }
            break;
        case CC32xxWiFi::IPPROTO_TCP_TLS:
            switch (option_name)
            {
                default:
                    errno = EINVAL;
                    return -1;
                case CC32xxWiFi::SO_SIMPLELINK_SD:
                    int *opt_sd = static_cast<int *>(option_value);
                    *opt_sd = s->sd;
                    *option_len = sizeof(int);
                    result = 0;
                    break;
            }
    }
                    
    if (result < 0)
    {
        switch (result)
        {
            default:
                SlCheckResult(result);
                break;
        }
        return -1;
    }

    return result;
}

/*
 * CC32xxSocket::close()
 */
int CC32xxSocket::close(File *file)
{
    CC32xxSocket *s = static_cast<CC32xxSocket *>(file->priv);

    mutex.lock();
    if (--references_ == 0)
    {
        mutex.unlock();
        /* request that the socket be removed from managment */
        int16_t sd = s->sd;
        CC32xxWiFi::instance()->fd_remove(sd);
        portENTER_CRITICAL();
        remove_instance_from_sd(sd);
        portEXIT_CRITICAL();
        sl_Close(sd);
        delete this;
    }
    else
    {
        mutex.unlock();
    }

    return 0;
}

/** Device select method. Default impementation returns true.
 * @param file reference to the file
 * @param mode FREAD for read active, FWRITE for write active, 0 for
 *        exceptions
 * @return true if active, false if inactive
 */
bool CC32xxSocket::select(File* file, int mode)
{
    CC32xxSocket *s = static_cast<CC32xxSocket *>(file->priv);
    bool retval = false;

    switch (mode)
    {
        case FREAD:
            portENTER_CRITICAL();
            if (readActive)
            {
                retval = true;
                portEXIT_CRITICAL();
            }
            else
            {
                select_insert(&selInfoRd);
                portEXIT_CRITICAL();
                CC32xxWiFi::instance()->fd_set_read(s->sd);
            }
            break;
        case FWRITE:
            portENTER_CRITICAL();
            HASSERT(listenActive == false);
            if (writeActive)
            {
                retval = true;
                portEXIT_CRITICAL();
            }
            else
            {
                select_insert(&selInfoWr);
                portEXIT_CRITICAL();
                CC32xxWiFi::instance()->fd_set_write(s->sd);
            }
            break;
        default:
        case 0:
            /* we don't support any exceptions */
            break;
    }
    return retval;
}

/*
 * CC32xxSocket::get_instance_from_sd()
 */
CC32xxSocket *CC32xxSocket::get_instance_from_sd(int sd)
{
    for (int i = 0; i < SL_MAX_SOCKETS; ++i)
    {
        if (cc32xxSockets[i] != nullptr &&
            cc32xxSockets[i] != CC32XX_SOCKET_RESERVED)
        {
            if (sd == cc32xxSockets[i]->sd)
            {
                return cc32xxSockets[i];
            }
        }
    }
    return nullptr;
}

/*
 * CC32xxSocket::get_instance_from_fd(int fd)
 */
CC32xxSocket *CC32xxSocket::get_instance_from_fd(int fd)
{
    File* f = file_lookup(fd);
    if (!f) 
    {
        errno = EBADF;
        return nullptr;
    }

    struct stat stat;
    ::fstat(fd, &stat);

    if (!S_ISSOCK(stat.st_mode))
    {
        errno = ENOTSOCK;
        return nullptr;
    }

    return static_cast<CC32xxSocket *>(f->priv);
}

/*
 * CC32xxSocket::remove_instance_from_sd()
 */
void CC32xxSocket::remove_instance_from_sd(int sd)
{
    for (int i = 0; i < SL_MAX_SOCKETS; ++i)
    {
        if (cc32xxSockets[i] != nullptr &&
            cc32xxSockets[i] != CC32XX_SOCKET_RESERVED)
        {
            if (sd == cc32xxSockets[i]->sd)
            {
                cc32xxSockets[i] = nullptr;
                break;
            }
        }
    }
}

/*
 * CC32xxSocket::reserve_socket()
 */
int CC32xxSocket::reserve_socket()
{
    int i;
    portENTER_CRITICAL();
    for (i = 0; i < SL_MAX_SOCKETS; ++i)
    {
        if (cc32xxSockets[i] == nullptr)
        {
            /* mark the socket reserved */
            cc32xxSockets[i] = CC32XX_SOCKET_RESERVED;
            break;
        }
    }
    portEXIT_CRITICAL();
    if (i == SL_MAX_SOCKETS)
    {
        /* out of free sockets */
        errno = EMFILE;
        return -1;
    }

    return i;
}

/*
 * CC32xxSocket::fcntl()
 */
int CC32xxSocket::fcntl(File *file, int cmd, unsigned long data)
{
    CC32xxSocket *s = static_cast<CC32xxSocket *>(file->priv);
    if (!S_ISSOCK(s->mode_))
    {
        return -ENOTSOCK;
    }

    switch (cmd)
    {
        default:
        {
            return -EINVAL;  
        }  
        case F_SETFL:
        {
            SlSockNonblocking_t sl_option_value;
            sl_option_value.NonBlockingEnabled = data & O_NONBLOCK ? 1 : 0;
            int result = sl_SetSockOpt(s->sd, SL_SOL_SOCKET,
                                       SL_SO_NONBLOCKING, &sl_option_value,
                                       sizeof(sl_option_value));
            SlCheckResult(result, 0);
            if (data & O_NONBLOCK)
            {
                mode_ |= O_NONBLOCK;
            }
            else
            {
                mode_ &= ~O_NONBLOCK;
            }
            return 0;
        }
    }
}

extern "C"
{
/** Create an unbound socket in a communications domain.
 * @param domain specifies the communications domain in which a socket is
 *               to be created
 * @param type specifies the type of socket to be created
 * @param protocol specifies a particular protocol to be used with the
 *                 socket, specifying a protocol of 0 causes socket() to
 *                 use an unspecified default protocol appropriate for the
 *                 requested socket type
 * @return a non-negative integer on success, the socket file descriptor,
 *         otherwise, a value of -1 shall be returned and errno set to
 *         indicate the error
 */
int socket(int domain, int type, int protocol)
{
    return CC32xxSocket::socket(domain, type, protocol);
}

/** Bind a name to a socket.
 * @param socket file descriptor of the socket to be bound
 * @param address points to a sockaddr structure containing the address to
 *                be bound to the socket
 * @param address_len specifies the length of the sockaddr structure pointed
 *                    to by the address argument
 * @return shall return on success, otherwise, -1 shall be returned and
 *         errno set to indicate the error
 */
int bind(int socket, const struct sockaddr *address, socklen_t address_len)
{
    return CC32xxSocket::bind(socket, address, address_len);
}

/** Mark a connection-mode socket, specified by the socket argument, as
 * accepting connections.
 * @param socket the socket file descriptor
 * @param backlog provides a hint to the implementation which the
 *                implementation shall use to limit the number of
 *                outstanding connections in the socket's listen queue
 * @return shall return 0 upon success, otherwise, -1 shall be returned and
 *         errno set to indicate the error
 */
int listen(int socket, int backlog)
{
    return CC32xxSocket::listen(socket, backlog);
}

/** Accept a new connection on a socket.
 * @param socket the socket file descriptor
 * @param address either a null pointer, or a pointer to a sockaddr
 *                structure where the address of the connecting socket
 *                shall be returned
 * @param address_len either a null pointer, if address is a null pointer,
 *                    or a pointer to a socklen_t object which on input
 *                    specifies the length of the supplied sockaddr
 *                    structure, and on output specifies the length of the
 *                    stored address
 * @return shall return the non-negative file descriptor of the accepted
 *         socket upon success, otherwise, -1 shall be returned and errno
 *         set to indicate the error
 */
int accept(int socket, struct sockaddr *address, socklen_t *address_len)
{
    return CC32xxSocket::accept(socket, address, address_len);
}

/** Connect a socket.
 * @param socket the socket file descriptor
 * @param address points to a sockaddr structure containing the peer address
 * @param address_len specifies the length of the sockaddr structure pointed
 *                    to by the address argument
 * @return shall return 0 upon success, otherwise, -1 shall be returned and
 *         errno set to indicate the error
 */
int connect(int socket, const struct sockaddr *address, socklen_t address_len)
{
    return CC32xxSocket::connect(socket, address, address_len);
}

/** Receive a message from a connection-mode or connectionless-mode socket.
 * @param socket the socket file descriptor
 * @param buffer buffer where the message should be stored
 * @param length length in bytes of the buffer pointed to by the buffer
 *               argument
 * @param flags Specifies the type of message reception
 * @return the length of the message in bytes, if no messages are available
 *         to be received and the peer has performed an orderly shutdown,
 *         recv() shall return 0. Otherwise, -1 shall be returned and errno
 *         set to indicate the error
 */
ssize_t recv(int socket, void *buffer, size_t length, int flags)
{
    return CC32xxSocket::recv(socket, buffer, length, flags);
}

/** Initiate transmission of a message from the specified socket.
 * @param socket the socket file descriptor
 * @param buffer buffer containing the message to send
 * @param length length of the message in bytes
 * @param flags the type of message transmission
 * @return the number of bytes sent, otherwise, -1 shall be returned and
 *         errno set to indicate the error
 */
ssize_t send(int socket, const void *buffer, size_t length, int flags)
{
    return CC32xxSocket::send(socket, buffer, length, flags);
}

/** Set the socket options.
 * @param socket the socket file descriptor
 * @param level specifies the protocol level at which the option resides
 * @param option_name specifies a single option to set
 * @param option_value the metadata that belongs to the option_name
 * @param option_len the length of the metadata that belongs to the
 *                   option_name
 * @return shall return 0 upon success, otherwise, -1 shall be returned and
 *         errno set to indicate the error
 */
int setsockopt(int socket, int level, int option_name,
               const void *option_value, socklen_t option_len)
{
    return CC32xxSocket::setsockopt(socket, level, option_name,
                                    option_value, option_len);
}

/** Get the socket options.
 * @param socket the socket file descriptor
 * @param level specifies the protocol level at which the option resides
 * @param option_name specifies a single option to get
 * @param option_value the metadata that belongs to the option_name
 * @param option_len the length of the metadata that belongs to the
 *                   option_name
 * @return shall return 0 upon success, otherwise, -1 shall be returned and
 *         errno set to indicate the error
 */
int getsockopt(int socket, int level, int option_name,
               void *option_value, socklen_t *option_len)
{
    return CC32xxSocket::getsockopt(socket, level, option_name,
                                    option_value, option_len);
}

/**
 * see 'man gai_strerror'
 * @param __ecode is the error code
 * @return error string (statically allocated)
 */
const char *gai_strerror (int __ecode)
{
    switch (__ecode)
    {
        default:
            return "gai_strerror unkown";
        case EAI_AGAIN:
            return "temporary failure";
        case EAI_FAIL:
            return "non-recoverable failure";
        case EAI_MEMORY:
            return "memory allocation failure";
    }
}

/** see 'man freeaddrinfo'
 * @param ai is the addrinfo structure, allocated by getaddrinfo, to be
 * released.
 */
void freeaddrinfo(struct addrinfo *ai)
{
    delete ai->ai_addr;
    if (ai->ai_canonname)
    {
        delete ai->ai_canonname;
    }
    delete ai;
}

/// see 'man getaddrinfo'
///
/// @param nodename what to look up (host name typically)
/// @param servname local mDNS service name to look up
/// @param hints not sure
/// @param res an addrinfo strcture will be allocated into here
///
/// @return 0 on success, -1 on error
///
int getaddrinfo(const char *nodename, const char *servname,
                const struct addrinfo *hints,
                struct addrinfo **res)
{
    uint32_t ip_addr[4];
    uint32_t port;
    uint8_t domain;
    int8_t text[120];
    uint16_t text_len = 120;

    std::unique_ptr<struct addrinfo> ai(new struct addrinfo);
    if (ai.get() == nullptr)
    {
        return EAI_MEMORY;
    }
    memset(ai.get(), 0, sizeof(struct addrinfo));

    std::unique_ptr<struct sockaddr> sa(new struct sockaddr);
    if (sa.get() == nullptr)
    {
        return EAI_MEMORY;
    }
    memset(sa.get(), 0, sizeof(struct sockaddr));

    switch (hints->ai_family)
    {
        case AF_INET:
            domain = SL_AF_INET;
            break;
        case AF_INET6:
            domain = SL_AF_INET6;
            break;
        case AF_PACKET:
            domain = SL_AF_PACKET;
            break;
        default:
            errno = EAFNOSUPPORT;
            return -1;
    }

    int result;

    if (nodename)
    {
        result = sl_NetAppDnsGetHostByName((int8_t*)nodename, strlen(nodename),
                                           ip_addr, domain);
    }
    else
    {
        result = sl_NetAppDnsGetHostByService((int8_t*)servname,
                                              strlen(servname), domain, ip_addr,
                                              &port, &text_len, text);
    }

    if (result != 0)
    {
        switch (result)
        {
            default:
            case SL_POOL_IS_EMPTY:
                return EAI_AGAIN;
            case SL_ERROR_NET_APP_DNS_QUERY_NO_RESPONSE:
            case SL_ERROR_NET_APP_DNS_NO_SERVER:
            case SL_ERROR_NET_APP_DNS_QUERY_FAILED:
            case SL_ERROR_NET_APP_DNS_MALFORMED_PACKET:
            case SL_ERROR_NET_APP_DNS_MISMATCHED_RESPONSE:
                return EAI_FAIL;
        }
    }

    switch (hints->ai_family)
    {
        case AF_INET:
        {
            struct sockaddr_in *sa_in = (struct sockaddr_in*)sa.get();
            ai->ai_flags = 0;
            ai->ai_family = hints->ai_family;
            ai->ai_socktype = hints->ai_socktype;
            ai->ai_protocol = hints->ai_protocol;
            ai->ai_addrlen = sizeof(struct sockaddr_in);
            sa_in->sin_family = hints->ai_family;
            long port_name = strtol(servname, nullptr, 0);
            /* the newlib implementation of strtol does not properly implement
             * errno == EINVAL. We would normally want the if statement to be:
             * if (port_name == 0 && errno == EINVAL)
             */
            if (port_name == 0 && (servname[0] < '0' || servname[0] > '9') &&
                servname[0] != '+' && servname[0] != '-')
            {
                sa_in->sin_port = htons((uint16_t)port);
            }
            else
            {
                sa_in->sin_port = htons((uint16_t)port_name);
            }
            sa_in->sin_addr.s_addr = htonl(ip_addr[0]);
            break;
        }
        case AF_INET6:
        case AF_PACKET:
        default:
            errno = EAFNOSUPPORT;
            return -1;
    }

    *res = ai.release();
    (*res)->ai_addr = sa.release();
    return 0;
}

/*
 * ::inet_ntop()
 */
const char *inet_ntop(int af, const void *src, char *dst, socklen_t size)
{
    char *org = dst;

    switch (af)
    {
        default:
            errno = EAFNOSUPPORT;
            return nullptr;
        case AF_INET6:
            HASSERT(0);
        case AF_INET:
        {
            socklen_t count = 0;
            uint8_t *ip = (uint8_t*)src;
            for (int i = 0; i < 4; ++i)
            {
                char string[5];
                char *end = integer_to_buffer(ip[i], string);
                count += (end - string) + 1;
                if (count > size)
                {
                    errno = ENOSPC;
                    return nullptr;
                }
                strcpy(dst, string);
                dst += (end - string);
                *dst++ = '.';
            }
            *--dst = '\0';
            break;
        }
    }

    return org;
}

/*
 * ::getifaddrs()
 */
int getifaddrs(struct ifaddrs **ifap)
{
    /* start with something "safe" in case we bail out early */
    *ifap = nullptr;

    /* allocate all the structure memory */
    std::unique_ptr<struct ifaddrs> ia(new struct ifaddrs);
    if (ia.get() == nullptr)
    {
        errno = ENOMEM;
        return -1;
    }
    memset(ia.get(), 0, sizeof(struct ifaddrs));

    std::unique_ptr<char[]> ifa_name(new char[6]);
    if (ifa_name.get() == nullptr)
    {
        errno = ENOMEM;
        return -1;
    }

    std::unique_ptr<struct sockaddr> ifa_addr(new struct sockaddr);
    if (ifa_addr == nullptr)
    {
        errno = ENOMEM;
        return -1;
    }
    memset(ifa_addr.get(), 0, sizeof(struct sockaddr));

    /** @todo support netmask and broadcast */
#if 0
    std::unique_ptr<struct sockaddr> ifa_netmask(new struct sockaddr);
    if (ifa_netmask == nullptr)
    {
        errno = ENOMEM;
        return -1;
    }
    memset(ifa_netmask.get(), 0, sizeof(struct sockaddr));

    std::unique_ptr<struct sockaddr> ifa_broadaddr(new struct sockaddr);
    if (ifa_broadaddr == nullptr)
    {
        errno = ENOMEM;
        return -1;
    }
    memset(ifa_broadaddr.get(), 0, sizeof(struct sockaddr));
#endif

    /* setup interface address data */
    strcpy(ifa_name.get(), "wlan0");

    struct sockaddr_in *addr_in = (struct sockaddr_in*)ifa_addr.get();
    addr_in->sin_family = AF_INET;
    addr_in->sin_addr.s_addr = htonl(CC32xxWiFi::instance()->wlan_ip());

    /* build up meta structure */
    ia.get()->ifa_next = nullptr;
    ia.get()->ifa_name = ifa_name.release();
    ia.get()->ifa_flags = 0; /** @todo we don't support/check flags */
    ia.get()->ifa_addr = ifa_addr.release();
    ia.get()->ifa_netmask = nullptr;
    ia.get()->ifa_ifu.ifu_broadaddr = nullptr;
    ia.get()->ifa_data = nullptr;

    /* report results */
    *ifap = ia.release();
    return 0;
}

/*
 * ::getifaddrs()
 */
void freeifaddrs(struct ifaddrs *ifa)
{
    while (ifa)
    {
        struct ifaddrs *next = ifa->ifa_next;

        HASSERT(ifa->ifa_data == nullptr);
        HASSERT(ifa->ifa_ifu.ifu_broadaddr == nullptr);
        HASSERT(ifa->ifa_netmask == nullptr);

        if (ifa->ifa_addr)
        {
            delete ifa->ifa_addr;
        }
        if (ifa->ifa_name)
        {
            delete[] ifa->ifa_name;
        }
        delete ifa;

        ifa = next;
    }
}

} /* extern "C" */<|MERGE_RESOLUTION|>--- conflicted
+++ resolved
@@ -504,11 +504,7 @@
 
     if (result < 0)
     {
-<<<<<<< HEAD
-        LOG_ERROR( "sl socket write return error %d", result);
-=======
         LOG_ERROR("sl socket write return error %d", result);
->>>>>>> fa0a7455
         switch (result)
         {
             case SL_ERROR_BSD_SOC_ERROR:
@@ -580,14 +576,8 @@
                 {
                     SlSocklen_t sl_option_len = option_len;
 
-<<<<<<< HEAD
-                    result = sl_SetSockOpt(s->sd, SL_SOL_SOCKET,
-                                           SL_SO_RCVBUF, option_value,
-                                           sl_option_len);
-=======
                     result = sl_SetSockOpt(s->sd, SL_SOL_SOCKET, SL_SO_RCVBUF,
                         option_value, sl_option_len);
->>>>>>> fa0a7455
                     break;
                 }
                 case SO_KEEPALIVETIME:
@@ -595,12 +585,7 @@
                     SlSocklen_t sl_option_len = option_len;
 
                     result = sl_SetSockOpt(s->sd, SL_SOL_SOCKET,
-<<<<<<< HEAD
-                                           SL_SO_KEEPALIVETIME, option_value,
-                                           sl_option_len);
-=======
                         SL_SO_KEEPALIVETIME, option_value, sl_option_len);
->>>>>>> fa0a7455
                     break;
                 }
             }
@@ -689,14 +674,8 @@
                 {
                     SlSocklen_t sl_option_len = *option_len;
 
-<<<<<<< HEAD
-                    result = sl_GetSockOpt(s->sd, SL_SOL_SOCKET,
-                                           SL_SO_RCVBUF, option_value,
-                                           &sl_option_len);
-=======
                     result = sl_GetSockOpt(s->sd, SL_SOL_SOCKET, SL_SO_RCVBUF,
                         option_value, &sl_option_len);
->>>>>>> fa0a7455
                     *option_len = sl_option_len;
                     break;
                 }
@@ -705,19 +684,10 @@
                     SlSocklen_t sl_option_len = *option_len;
 
                     result = sl_GetSockOpt(s->sd, SL_SOL_SOCKET,
-<<<<<<< HEAD
-                                           SL_SO_KEEPALIVETIME, option_value,
-                                           &sl_option_len);
-                    *option_len = sl_option_len;
-                    break;
-                }
-                
-=======
                         SL_SO_KEEPALIVETIME, option_value, &sl_option_len);
                     *option_len = sl_option_len;
                     break;
                 }
->>>>>>> fa0a7455
             }
             break;
         case IPPROTO_TCP:
