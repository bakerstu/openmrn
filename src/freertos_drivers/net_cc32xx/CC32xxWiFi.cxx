--- conflicted
+++ resolved
@@ -1452,8 +1452,6 @@
     }
 }
 
-<<<<<<< HEAD
-=======
 /*
  * CC32xxWiFi::netapp_request_callback()
  */
@@ -1576,7 +1574,6 @@
     sl_NetAppSend(handle, md.size(), (uint8_t *)buf, flags);
 }
 
->>>>>>> fa0a7455
 /*
  * CC32xxWiFi::fatal_error_callback()
  */
