--- conflicted
+++ resolved
@@ -35,10 +35,7 @@
 
 #include "RailcomDriver.hxx" // for debug pins
 #include "dcc/Receiver.hxx"
-<<<<<<< HEAD
 #include "dcc/packet.h"
-=======
->>>>>>> 9abc6061
 
 /**
   Device driver for decoding a DCC signal using a Timer resource.
@@ -51,33 +48,6 @@
   in the middle and when it is over. This is necessary for the correct
   functionality of the railcom driver.
 
-<<<<<<< HEAD
-  @todo describe usage.
-  Usage: Define a structure declaring your hardware information. See below for
-  what you need to define in there. Instantiate the device driver and pass the
-  pointer to the railcom driver to the constructor. There is no need to touch
-  the device from the application layer.
-
-  Example hardware definitions:
-
-struct DCCDecode
-{
-    static const auto TIMER_BASE = WTIMER4_BASE;
-    static const auto TIMER_PERIPH = SYSCTL_PERIPH_WTIMER4;
-    static const auto TIMER_INTERRUPT = INT_WTIMER4A;
-    static const auto TIMER = TIMER_A;
-    static const auto CFG_CAP_TIME_UP =
-        TIMER_CFG_SPLIT_PAIR | TIMER_CFG_A_CAP_TIME_UP | TIMER_CFG_B_ONE_SHOT;
-    // Interrupt bits.
-    static const auto TIMER_CAP_EVENT = TIMER_CAPA_EVENT;
-    static const auto TIMER_TIM_TIMEOUT = TIMER_TIMA_TIMEOUT;
-
-    static const auto OS_INTERRUPT = INT_WTIMER4B;
-    DECL_PIN(NRZPIN, D, 4);
-    static const auto NRZPIN_CONFIG = GPIO_PD4_WT4CCP0;
-
-    static const uint32_t TIMER_MAX_VALUE = 0x8000000UL;
-=======
   Usage:
 
   Define a module for accessing the timer. See the following two examples:
@@ -108,7 +78,6 @@
   - set_cap_timer_time()
   - set_cap_timer_delay_usec()
   - stop_cap_timer_time()
->>>>>>> 9abc6061
 
  */
 template <class Module> class DccDecoder : public Node
@@ -218,33 +187,6 @@
         inputData_->flush();
     };
 
-<<<<<<< HEAD
-    /*
-    void set_sample_timer_period()
-    {
-        MAP_TimerDisable(HW::TIMER_BASE, HW::SAMPLE_TIMER);
-        MAP_TimerIntDisable(HW::TIMER_BASE, HW::SAMPLE_TIMER_TIMEOUT);
-        MAP_TimerLoadSet(HW::TIMER_BASE, HW::SAMPLE_TIMER,
-            HW::SAMPLE_PERIOD_CLOCKS & 0xffffU);
-        MAP_TimerPrescaleSet(
-            HW::TIMER_BASE, HW::SAMPLE_TIMER, HW::SAMPLE_PERIOD_CLOCKS >> 16);
-        MAP_TimerEnable(HW::TIMER_BASE, HW::SAMPLE_TIMER);
-        }*/
-
-    /// Module::set_cap_timer_delay_usec(int usec)
-    /// Delays a give number of usec using the capture timer feature. Needed
-    /// for the timing ofthe railcom cutout.
-    /// @param usec how much to delay.
-
-    /// Module::set_cap_timer_capture()
-    /// Sets the timer to capture mode. Needed for the digitization of DCC
-    /// signal bits.
-
-    /// Module::set_cap_timer_time()
-    /// Sets the timer to oneshot (timer) mode.
-
-=======
->>>>>>> 9abc6061
     typedef DCCPacket input_data_type;
     DeviceBuffer<DCCPacket> *inputData_ {
         DeviceBuffer<DCCPacket>::create(Module::Q_SIZE)};
