--- conflicted
+++ resolved
@@ -64,14 +64,6 @@
     /// @return true if there is no entry in the queue.
     bool empty() { return size() == 0; }
     /// @return true if the queue cannot accept more elements.
-<<<<<<< HEAD
-    bool full() {
-        auto sz = size();
-        if (sz >= SIZE) {
-            return true;
-        }
-        if (sz != 0 && rdIndex_ == wrIndex_) {
-=======
     bool full()
     {
         auto sz = size();
@@ -81,7 +73,6 @@
         }
         if (sz != 0 && rdIndex_ == wrIndex_)
         {
->>>>>>> fb90f5dd
             // noncommit members make the queue full.
             return true;
         }
