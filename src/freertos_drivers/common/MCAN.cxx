--- conflicted
+++ resolved
@@ -42,101 +42,6 @@
 
 #include <atomic>
 
-<<<<<<< HEAD
-template<class Defs, typename Registers>
-const typename MCAN<Defs, Registers>::MCANBaud MCAN<Defs, Registers>::BAUD_TABLE[] =
-{
-    /* 20 MHz clock source
-     * TQ = BRP / freq = 10 / 20 MHz = 500 nsec
-     * Baud = 125 kHz
-     * bit time = 1 / 125 kHz = 8 usec = 16 TQ
-     * SyncSeg = 1 TQ
-     * PropSeg = 7 TQ
-     * Seg1 = 4 TQ
-     * Seg2 = 4 TQ
-     * sample time = (1 TQ + 7 TQ + 4 TQ) / 16 TQ = 75%
-     * SJW = Seg - 1 = 4 - 1 = 3
-     * SJW = 3 * 500 nsec = 1.5 usec
-     *
-     * Oscillator Tolerance:
-     *     4 / (2 * ((13 * 16) - 4)) = 0.980%
-     *     3 / (20 * 16) = 0.938%
-     *     = 0.938%
-     */
-    {20000000, 125000, {(3 - 1), (4 - 1), (11 - 1), (10 - 1)}},
-    /* 40 MHz clock source
-     * TQ = BRP / freq = 20 / 40 MHz = 500 nsec
-     * Baud = 125 kHz
-     * bit time = 1 / 125 kHz = 8 usec = 16 TQ
-     * SyncSeg = 1 TQ
-     * PropSeg = 7 TQ
-     * Seg1 = 4 TQ
-     * Seg2 = 4 TQ
-     * sample time = (1 TQ + 7 TQ + 4 TQ) / 16 TQ = 75%
-     * SJW = Seg - 1 = 4 - 1 = 3
-     * SJW = 3 * 500 nsec = 1.5 usec
-     *
-     * Oscillator Tolerance:
-     *     4 / (2 * ((13 * 16) - 4)) = 0.980%
-     *     3 / (20 * 16) = 0.938%
-     *     = 0.938%
-     */
-    {40000000, 125000, {(3 - 1), (4 - 1), (11 - 1), (20 - 1)}},
-    /* 64 MHz clock source
-     * TQ = BRP / freq = 32 / 64 MHz = 500 nsec
-     * Baud = 125 kHz
-     * bit time = 1 / 125 kHz = 8 usec = 16 TQ
-     * SyncSeg = 1 TQ
-     * PropSeg = 7 TQ
-     * Seg1 = 4 TQ
-     * Seg2 = 4 TQ
-     * sample time = (1 TQ + 7 TQ + 4 TQ) / 16 TQ = 75%
-     * SJW = Seg - 1 = 4 - 1 = 3
-     * SJW = 3 * 500 nsec = 1.5 usec
-     *
-     * Oscillator Tolerance:
-     *     4 / (2 * ((13 * 16) - 4)) = 0.980%
-     *     3 / (20 * 16) = 0.938%
-     *     = 0.938%
-     */
-    {64000000, 125000, {(3 - 1), (4 - 1), (11 - 1), (32 - 1)}},
-    /* 4 MHz clock source
-     * TQ = BRP / freq = 2 / 4 MHz = 500 nsec
-     * Baud = 125 kHz
-     * bit time = 1 / 125 kHz = 8 usec = 16 TQ
-     * SyncSeg = 1 TQ
-     * PropSeg = 7 TQ
-     * Seg1 = 4 TQ
-     * Seg2 = 4 TQ
-     * sample time = (1 TQ + 7 TQ + 4 TQ) / 16 TQ = 75%
-     * SJW = Seg - 1 = 4 - 1 = 3
-     * SJW = 3 * 500 nsec = 1.5 usec
-     *
-     * Oscillator Tolerance:
-     *     4 / (2 * ((13 * 16) - 4)) = 0.980%
-     *     3 / (20 * 16) = 0.938%
-     *     = 0.938%
-     */
-    {4000000, 125000, {(3 - 1), (4 - 1), (11 - 1), (2 - 1)}},
-    /* 8 MHz clock source
-     * TQ = BRP / freq = 4 / 8 MHz = 500 nsec
-     * Baud = 125 kHz
-     * bit time = 1 / 125 kHz = 8 usec = 16 TQ
-     * SyncSeg = 1 TQ
-     * PropSeg = 7 TQ
-     * Seg1 = 4 TQ
-     * Seg2 = 4 TQ
-     * sample time = (1 TQ + 7 TQ + 4 TQ) / 16 TQ = 75%
-     * SJW = Seg - 1 = 4 - 1 = 3
-     * SJW = 3 * 500 nsec = 1.5 usec
-     *
-     * Oscillator Tolerance:
-     *     4 / (2 * ((13 * 16) - 4)) = 0.980%
-     *     3 / (20 * 16) = 0.938%
-     *     = 0.938%
-     */
-    {8000000, 125000, {(3 - 1), (4 - 1), (11 - 1), (4 - 1)}},
-=======
 template <class Defs, typename Registers>
 const typename MCAN<Defs, Registers>::MCANBaud
     MCAN<Defs, Registers>::BAUD_TABLE[] = {
@@ -230,7 +135,6 @@
          *     = 0.938%
          */
         {8000000, 125000, {(3 - 1), (4 - 1), (11 - 1), (4 - 1)}},
->>>>>>> b160aa3b
 };
 
 void TCAN4550Defs::init_spi(const char *spi_name, uint32_t freq)
@@ -257,15 +161,9 @@
 //
 // init()
 //
-<<<<<<< HEAD
-template<class Defs, typename Registers>
-void MCAN<Defs, Registers>::init(uint32_t freq, uint32_t baud,
-                       uint16_t rx_timeout_bits)
-=======
 template <class Defs, typename Registers>
 void MCAN<Defs, Registers>::init(
     uint32_t freq, uint32_t baud, uint16_t rx_timeout_bits)
->>>>>>> b160aa3b
 {
     // lock SPI bus access
     OSMutexLock locker(&lock_);
@@ -291,11 +189,7 @@
     }
 
     Defs::init_hook();
-<<<<<<< HEAD
-    
-=======
-
->>>>>>> b160aa3b
+
     {
         // setup timestamp counter
         // make sure that the timeout is reasonable
@@ -338,12 +232,7 @@
 //
 // enable()
 //
-<<<<<<< HEAD
-template<class Defs, typename Registers>
-void MCAN<Defs, Registers>::enable()
-=======
 template <class Defs, typename Registers> void MCAN<Defs, Registers>::enable()
->>>>>>> b160aa3b
 {
     // There is a mutex lock of lock_ above us, so the following sequence is
     // thread safe.
@@ -400,12 +289,7 @@
 //
 // disable()
 //
-<<<<<<< HEAD
-template<class Defs, typename Registers>
-void MCAN<Defs, Registers>::disable()
-=======
 template <class Defs, typename Registers> void MCAN<Defs, Registers>::disable()
->>>>>>> b160aa3b
 {
     // There is a mutex lock of lock_ above us, so the following sequence is
     // thread safe.
@@ -436,11 +320,7 @@
 //
 // MCAN::flush_buffers()
 //
-<<<<<<< HEAD
-template<class Defs, typename Registers>
-=======
 template <class Defs, typename Registers>
->>>>>>> b160aa3b
 void MCAN<Defs, Registers>::flush_buffers()
 {
     // lock SPI bus access
@@ -473,11 +353,7 @@
 //
 // MCAN::read()
 //
-<<<<<<< HEAD
-template<class Defs, typename Registers>
-=======
 template <class Defs, typename Registers>
->>>>>>> b160aa3b
 ssize_t MCAN<Defs, Registers>::read(File *file, void *buf, size_t count)
 {
     HASSERT((count % sizeof(struct can_frame)) == 0);
@@ -500,24 +376,15 @@
             {
 
                 // clip to the continous buffer memory available
-<<<<<<< HEAD
-                frames_read = std::min(Defs::RX_FIFO_SIZE - rxf0s.fgi, rxf0s.ffl);
-=======
                 frames_read =
                     std::min(Defs::RX_FIFO_SIZE - rxf0s.fgi, rxf0s.ffl);
->>>>>>> b160aa3b
 
                 // clip to the number of asked for frames
                 frames_read = std::min(frames_read, count);
 
                 // read from MRAM
-<<<<<<< HEAD
-                Defs::rxbuf_read(
-                    Defs::RX_FIFO_0_MRAM_ADDR + (rxf0s.fgi * sizeof(MRAMRXBuffer)),
-=======
                 Defs::rxbuf_read(Defs::RX_FIFO_0_MRAM_ADDR +
                         (rxf0s.fgi * sizeof(MRAMRXBuffer)),
->>>>>>> b160aa3b
                     data, frames_read);
 
                 // acknowledge the last FIFO index read
@@ -572,11 +439,7 @@
 //
 // MCAN::write()
 //
-<<<<<<< HEAD
-template<class Defs, typename Registers>
-=======
 template <class Defs, typename Registers>
->>>>>>> b160aa3b
 ssize_t MCAN<Defs, Registers>::write(File *file, const void *buf, size_t count)
 {
     HASSERT((count % sizeof(struct can_frame)) == 0);
@@ -597,12 +460,8 @@
             if (state_ != CAN_STATE_ACTIVE)
             {
                 // cancel pending TX FIFO buffers to make room
-<<<<<<< HEAD
-                Defs::register_write(Registers::TXBCR, Defs::TX_FIFO_BUFFERS_MASK);
-=======
                 Defs::register_write(
                     Registers::TXBCR, Defs::TX_FIFO_BUFFERS_MASK);
->>>>>>> b160aa3b
 
                 /// @todo It is possible that the tramsmit FIFO writes which
                 ///       follow will be stuck in the FIFO until we pass
@@ -621,13 +480,8 @@
             if (txfqs.tffl)
             {
                 // clip to the continous buffer memory available
-<<<<<<< HEAD
-                frames_written = std::min(
-                    Defs::TX_FIFO_SIZE - (txfqs.tfqpi - Defs::TX_DEDICATED_BUFFER_COUNT),
-=======
                 frames_written = std::min(Defs::TX_FIFO_SIZE -
                         (txfqs.tfqpi - Defs::TX_DEDICATED_BUFFER_COUNT),
->>>>>>> b160aa3b
                     txfqs.tffl);
 
                 // clip to the number of provided frames
@@ -662,13 +516,8 @@
                 }
 
                 // write to MRAM
-<<<<<<< HEAD
-                Defs::txbuf_write(
-                    Defs::TX_BUFFERS_MRAM_ADDR + (txfqs.tfqpi * sizeof(MRAMTXBuffer)),
-=======
                 Defs::txbuf_write(Defs::TX_BUFFERS_MRAM_ADDR +
                         (txfqs.tfqpi * sizeof(MRAMTXBuffer)),
->>>>>>> b160aa3b
                     &this->txBufferMultiWrite_, frames_written);
 
                 // add transmission requests
@@ -682,12 +531,8 @@
                 // set pending flag
                 txPending_ = true;
 
-<<<<<<< HEAD
-                uint32_t watermark_index = txfqs.tfgi + (Defs::TX_FIFO_SIZE / 2);
-=======
                 uint32_t watermark_index =
                     txfqs.tfgi + (Defs::TX_FIFO_SIZE / 2);
->>>>>>> b160aa3b
                 if (watermark_index >=
                     (Defs::TX_FIFO_SIZE + Defs::TX_DEDICATED_BUFFER_COUNT))
                 {
@@ -732,13 +577,8 @@
 //
 // TCQN4550Can::select()
 //
-<<<<<<< HEAD
-template<class Defs, typename Registers>
-bool MCAN<Defs, Registers>::select(File* file, int mode)
-=======
 template <class Defs, typename Registers>
 bool MCAN<Defs, Registers>::select(File *file, int mode)
->>>>>>> b160aa3b
 {
     bool retval = false;
     switch (mode)
@@ -779,14 +619,9 @@
 //
 // MCAN::ioctl()
 //
-<<<<<<< HEAD
-template<class Defs, typename Registers>
-int MCAN<Defs, Registers>::ioctl(File *file, unsigned long int key, unsigned long data)
-=======
 template <class Defs, typename Registers>
 int MCAN<Defs, Registers>::ioctl(
     File *file, unsigned long int key, unsigned long data)
->>>>>>> b160aa3b
 {
     if (key == SIOCGCANSTATE)
     {
@@ -799,14 +634,8 @@
 //
 // entry()
 //
-<<<<<<< HEAD
-template<class Defs, typename Registers>
-__attribute__((optimize("-O3")))
-void *MCAN<Defs, Registers>::entry()
-=======
 template <class Defs, typename Registers>
 __attribute__((optimize("-O3"))) void *MCAN<Defs, Registers>::entry()
->>>>>>> b160aa3b
 {
     for ( ; /* forever */ ; )
     {
@@ -853,18 +682,11 @@
         mcan_interrupt.data = Defs::register_read(Registers::IR);
 
         // clear status flags for enabled interrupts
-<<<<<<< HEAD
-        Defs::register_write(Registers::IR, mcan_interrupt.data & mcanInterruptEnable_.data);
-
-        Defs::clear_global_interrupt_flags();
-        
-=======
         Defs::register_write(
             Registers::IR, mcan_interrupt.data & mcanInterruptEnable_.data);
 
         Defs::clear_global_interrupt_flags();
 
->>>>>>> b160aa3b
         // error handling
         if (mcan_interrupt.bo || mcan_interrupt.ep || mcan_interrupt.rf0l)
         {
@@ -916,12 +738,8 @@
                     } while (cccr.init == 1);
 
                     // cancel TX FIFO buffers
-<<<<<<< HEAD
-                    Defs::register_write(Registers::TXBCR, Defs::TX_FIFO_BUFFERS_MASK);
-=======
                     Defs::register_write(
                         Registers::TXBCR, Defs::TX_FIFO_BUFFERS_MASK);
->>>>>>> b160aa3b
 
                     txBuf->signal_condition();
 #if MCAN_DEBUG
