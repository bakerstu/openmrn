--- conflicted
+++ resolved
@@ -66,15 +66,11 @@
     /** Request an ioctl transaction. Supported ioctl is TCBAUDRATE from
      * include/freertos/tc_ioctl.h */
     int ioctl(File *file, unsigned long int key, unsigned long data) override;
-<<<<<<< HEAD
-    
-=======
 
->>>>>>> 2ad111db
 private:
     void enable() override; /**< function to enable device */
     void disable() override; /**< function to disable device */
-    
+
     /** @todo (Stuart Baker) this should be made private */
     /** handle an interrupt.
      */
