--- conflicted
+++ resolved
@@ -233,13 +233,8 @@
     HAL_UART_DeInit(&uartHandle); 
 }
 
-<<<<<<< HEAD
-int Stm32Uart::ioctl(
-    File *file, unsigned long int key, unsigned long data) {
-=======
 int Stm32Uart::ioctl(File *file, unsigned long int key, unsigned long data)
 {
->>>>>>> 2ad111db
     switch (key)
     {
         default:
