--- conflicted
+++ resolved
@@ -78,11 +78,7 @@
 endif
 
 ifeq ($(TARGET),bare.armv6m)
-<<<<<<< HEAD
-SUBDIRS += stm32cubef091xc stm32cubeg0b1xe
-=======
-SUBDIRS += stm32cubef091xc stm32cubef071xb_2xb
->>>>>>> 1c00bf9c
+SUBDIRS += stm32cubef091xc stm32cubef071xb_2xb stm32cubeg0b1xe
 CXXSRCS += c++_operators.cxx
 endif
 
@@ -91,12 +87,8 @@
 endif
 
 ifeq ($(TARGET),freertos.armv6m)
-<<<<<<< HEAD
-SUBDIRS += drivers_lpc11cxx stm32cubef071xb_2xb stm32cubef091xc stm32cubeg0b1xe
-=======
 SUBDIRS += drivers_lpc11cxx stm32cubef071xb_2xb stm32cubef091xc \
-        tinyusb_stm32f072xb
->>>>>>> 1c00bf9c
+        tinyusb_stm32f072xb stm32cubeg0b1xe
 # Avoids exception handling from operator new.
 CXXSRCS += c++_operators.cxx
 # Implementations for the __atomic_* "builtins" for GCC.
