--- conflicted
+++ resolved
@@ -89,11 +89,7 @@
 
 #define DIE(MSG) abort()
 
-<<<<<<< HEAD
-#elif defined(ESP_NONOS)
-=======
 #elif defined(ESP_NONOS) || defined(ARDUINO)
->>>>>>> e8deef4a
 
 #include <stdio.h>
 
