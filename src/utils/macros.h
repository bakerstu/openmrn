--- conflicted
+++ resolved
@@ -109,14 +109,10 @@
 #include <stdio.h>
 
 #ifdef NDEBUG
-<<<<<<< HEAD
 /// Checks that the value of expression x is true, else terminates the current
 /// process.
 /// @param x is the assertion expression that should evaluate to true.
-#define HASSERT(x) do { if (!(x)) { fprintf(stderr, "Assertion failed in file " __FILE__ " line %d: assert(" #x ")", __LINE__); g_death_file = __FILE__; g_death_lineno = __LINE__; abort();} } while(0)
-=======
 #define HASSERT(x) do { if (!(x)) { fprintf(stderr, "Assertion failed in file " __FILE__ " line %d: assert(" #x ")\n", __LINE__); g_death_file = __FILE__; g_death_lineno = __LINE__; abort();} } while(0)
->>>>>>> 1060956d
 #else
 /// Checks that the value of expression x is true, else terminates the current
 /// process.
