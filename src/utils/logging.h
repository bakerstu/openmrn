--- conflicted
+++ resolved
@@ -8,24 +8,16 @@
 
 #include <stdio.h>
 
-<<<<<<< HEAD
-#define FATAL 0
-/// @todo (Stuart Baker) does not build against MinGW
-// #define ERROR 1
-#define WARNING 2
-#define INFO 3
-#define VERBOSE 4
-=======
 static const int FATAL = 0;
-static const int ERROR = 1;
+/// @todo (Stuart Baker) this doesn't build under MinGW
+//static const int ERROR = 1;
 static const int WARNING = 2;
 static const int INFO = 3;
 static const int VERBOSE = 4;
->>>>>>> 65269c82
+
+#define LOG(level, message...) do { if (LOGLEVEL >= level) { int sret = snprintf(logbuffer, sizeof(logbuffer), message); if (sret > (int)sizeof(logbuffer)) sret = sizeof(logbuffer); log_output(logbuffer, sret); } } while(0)
 
 extern char logbuffer[256];
-
-#define LOG(level, message...) do { if (LOGLEVEL >= level) { int sret = snprintf(logbuffer, sizeof(logbuffer), message); if (sret > (int)sizeof(logbuffer)) sret = sizeof(logbuffer); log_output(logbuffer, sret); } } while(0)
 
 
 #ifndef LOGLEVEL
