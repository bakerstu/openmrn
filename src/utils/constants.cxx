/** \copyright
 * Copyright (c) 2014, Balazs Racz
 * All rights reserved.
 *
 * Redistribution and use in source and binary forms, with or without
 * modification, are  permitted provided that the following conditions are met:
 *
 *  - Redistributions of source code must retain the above copyright notice,
 *    this list of conditions and the following disclaimer.
 *
 *  - Redistributions in binary form must reproduce the above copyright notice,
 *    this list of conditions and the following disclaimer in the documentation
 *    and/or other materials provided with the distribution.
 *
 * THIS SOFTWARE IS PROVIDED BY THE COPYRIGHT HOLDERS AND CONTRIBUTORS "AS IS"
 * AND ANY EXPRESS OR IMPLIED WARRANTIES, INCLUDING, BUT NOT LIMITED TO, THE
 * IMPLIED WARRANTIES OF MERCHANTABILITY AND FITNESS FOR A PARTICULAR PURPOSE
 * ARE DISCLAIMED. IN NO EVENT SHALL THE COPYRIGHT HOLDER OR CONTRIBUTORS BE
 * LIABLE FOR ANY DIRECT, INDIRECT, INCIDENTAL, SPECIAL, EXEMPLARY, OR
 * CONSEQUENTIAL DAMAGES (INCLUDING, BUT NOT LIMITED TO, PROCUREMENT OF
 * SUBSTITUTE GOODS OR SERVICES; LOSS OF USE, DATA, OR PROFITS; OR BUSINESS
 * INTERRUPTION) HOWEVER CAUSED AND ON ANY THEORY OF LIABILITY, WHETHER IN
 * CONTRACT, STRICT LIABILITY, OR TORT (INCLUDING NEGLIGENCE OR OTHERWISE)
 * ARISING IN ANY WAY OUT OF THE USE OF THIS SOFTWARE, EVEN IF ADVISED OF THE
 * POSSIBILITY OF SUCH DAMAGE.
 *
 * \file constants.cxx
 * Specifies the default values for configuration constants.
 *
 * @author Balazs Racz
 * @date 30 Apr 2014
 */

#include "utils/constants.hxx"

/**
 * @addtogroup constants
 * @{
 * OpenMRN constants are used in order a adjust settings at
 * link time.  This allows for very generic implementations
 * which can later be specialized based on a particular use case.  There is
 * always a default value declared using the @ref DEFAULT_CONST macro.  The
 * default values can be overridden by using the @ref OVERRIDE_CONST macro.
 *
 * Override default for constant @ref _sym_nmranet_can_bitrate, for example:
 * @code
 *     OVERRIDE_CONST(nmranet_can_bitrate, 250000);
 * @endcode
 *
 * Notice that the "\_sym\_" prefix is left off as it is pre-pended to the
 * constant name inside the @ref OVERRIDE_CONST macro.  Typically, these
 * overrides are placed at the top of the main.cxx file or in the HwInit.cxx
 * file for a given application.
 */

/** @var _sym_nmranet_can_bitrate
 * @brief default CAN Bus data rate
 */

/** @var _sym_can2_bitrate
 * @brief default CAN Bus data rate
 */

/** @var _sym_main_thread_priority
 * @brief default priority of the main()/appl_main() thread
 */

/** @var _sym_main_thread_stack_size
 * @brief default stack size of the main()/appl_main() thread
 */

/** @var _sym_executor_max_sleep_msec
 *
 * @brief What is the longest time that the exector will sleep. After this time
 * the executor will wake up and check if there is some work to do. Catches
 * incorrectly implemented drivers that have some form of external timeout that
 * is not integrated with waking up the executor.
 */

/** @var _sym_executor_select_prescaler
 *
 * @brief How many state flows we should invoke before checking with a
 * zero-timeout select() call to see if a new input data has showed up on one
 * of the FDs. This is a tradeoff between responsiveness to the incoming data
 * vs the overhead used by the framework.
 */

/** @var _sym_can_tx_buffer_size
 * @brief default software buffer size for CAN transmission
 */

/** @var _sym_can_rx_buffer_size
 * @brief default software buffer size for CAN reception
 */

/** @var _sym_serial_tx_buffer_size
 * @brief default software buffer size for serial transmission
 */

/** @var _sym_serial_rx_buffer_size
 * @brief default software buffer size for serial reception
 */

/** @var _sym_gc_generate_newlines
 * @brief default behavior of the grid connect protocol to generate newlines.
 * This improves readability when debugging through a terminal.
 */

/** @var _sym_gridconnect_buffer_size
 *
 * @brief How many bytes we should buffer from gridconnect packets before
 * writing them to the file descriptor. Tradeoff between transmit latency and
 * efficiency of output data by using fewer packets on the lowlevel transport
 * (e.g. TCP packets or USB packets).
 */

/** @var _sym_gridconnect_buffer_delay_usec
 *
 * @brief How many microseconds we should delay outgoing gridconnect bytes in
 * the hope that we can complete the buffers.
 */

/**
 * @}
 */

DEFAULT_CONST(nmranet_can_bitrate, 125000);
DEFAULT_CONST(can2_bitrate, 125000);

DEFAULT_CONST(main_thread_priority, 0xdefa01);
DEFAULT_CONST(main_thread_stack_size, 2048);
DEFAULT_CONST(executor_max_sleep_msec, 40);
DEFAULT_CONST(executor_select_prescaler, 5);

DEFAULT_CONST(can_tx_buffer_size, 16);
DEFAULT_CONST(can_rx_buffer_size, 16);

DEFAULT_CONST(serial_tx_buffer_size, 16);
DEFAULT_CONST(serial_rx_buffer_size, 16);

DEFAULT_CONST(gc_generate_newlines, 0);

DEFAULT_CONST(gridconnect_buffer_size, 65);
DEFAULT_CONST(gridconnect_buffer_delay_usec, 300);

/// Number of pending packets per inbound gridconnect port. There is memory
/// cost associated with setting this number high.
DEFAULT_CONST(gridconnect_port_max_incoming_packets, 6);
/// 1 = infinite, do not preallocate memory
DEFAULT_CONST(gridconnect_bridge_max_incoming_packets, 1);
/// 1 = infinite
DEFAULT_CONST(gridconnect_bridge_max_outgoing_packets, 1);
/// 1 = don't set
DEFAULT_CONST(gridconnect_tcp_rcv_buffer_size, 1);
/// 1 = don't set
DEFAULT_CONST(gridconnect_tcp_snd_buffer_size, 1);
/// 1 = don't set
DEFAULT_CONST(gridconnect_tcp_notsent_lowat_buffer_size, 1);

DEFAULT_CONST_FALSE(gridconnect_tcp_use_select);

<<<<<<< HEAD
// By default read a full TCP packet from the input port in one go.
DEFAULT_CONST(directhub_port_incoming_buffer_size, 1460);
// how many 1460-byte packets per port we parse before waiting for output to
// drain.
DEFAULT_CONST(directhub_port_max_incoming_packets, 2);

#ifdef ESP32
=======
#ifdef ESP_PLATFORM
>>>>>>> 7a7a2fc3
/// Use a stack size of 3kb for SocketListener tasks.
DEFAULT_CONST(socket_listener_stack_size, 3072);
/// Allow one socket to be pending for accept() in SocketListener.
DEFAULT_CONST(socket_listener_backlog, 1);
#else
/// Use a stack size of 1000 for SocketListener tasks.
DEFAULT_CONST(socket_listener_stack_size, 1000);
/// Allow up to five sockets to be pending for accept() in SocketListener.
DEFAULT_CONST(socket_listener_backlog, 5);
#endif // ESP_PLATFORM<|MERGE_RESOLUTION|>--- conflicted
+++ resolved
@@ -159,17 +159,13 @@
 
 DEFAULT_CONST_FALSE(gridconnect_tcp_use_select);
 
-<<<<<<< HEAD
 // By default read a full TCP packet from the input port in one go.
 DEFAULT_CONST(directhub_port_incoming_buffer_size, 1460);
 // how many 1460-byte packets per port we parse before waiting for output to
 // drain.
 DEFAULT_CONST(directhub_port_max_incoming_packets, 2);
 
-#ifdef ESP32
-=======
 #ifdef ESP_PLATFORM
->>>>>>> 7a7a2fc3
 /// Use a stack size of 3kb for SocketListener tasks.
 DEFAULT_CONST(socket_listener_stack_size, 3072);
 /// Allow one socket to be pending for accept() in SocketListener.
