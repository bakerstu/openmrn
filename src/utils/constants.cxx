/** \copyright
 * Copyright (c) 2014, Balazs Racz
 * All rights reserved.
 *
 * Redistribution and use in source and binary forms, with or without
 * modification, are  permitted provided that the following conditions are met:
 *
 *  - Redistributions of source code must retain the above copyright notice,
 *    this list of conditions and the following disclaimer.
 *
 *  - Redistributions in binary form must reproduce the above copyright notice,
 *    this list of conditions and the following disclaimer in the documentation
 *    and/or other materials provided with the distribution.
 *
 * THIS SOFTWARE IS PROVIDED BY THE COPYRIGHT HOLDERS AND CONTRIBUTORS "AS IS"
 * AND ANY EXPRESS OR IMPLIED WARRANTIES, INCLUDING, BUT NOT LIMITED TO, THE
 * IMPLIED WARRANTIES OF MERCHANTABILITY AND FITNESS FOR A PARTICULAR PURPOSE
 * ARE DISCLAIMED. IN NO EVENT SHALL THE COPYRIGHT HOLDER OR CONTRIBUTORS BE
 * LIABLE FOR ANY DIRECT, INDIRECT, INCIDENTAL, SPECIAL, EXEMPLARY, OR
 * CONSEQUENTIAL DAMAGES (INCLUDING, BUT NOT LIMITED TO, PROCUREMENT OF
 * SUBSTITUTE GOODS OR SERVICES; LOSS OF USE, DATA, OR PROFITS; OR BUSINESS
 * INTERRUPTION) HOWEVER CAUSED AND ON ANY THEORY OF LIABILITY, WHETHER IN
 * CONTRACT, STRICT LIABILITY, OR TORT (INCLUDING NEGLIGENCE OR OTHERWISE)
 * ARISING IN ANY WAY OUT OF THE USE OF THIS SOFTWARE, EVEN IF ADVISED OF THE
 * POSSIBILITY OF SUCH DAMAGE.
 *
 * \file constants.cxx
 * Specifies the default values for configuration constants.
 *
 * @author Balazs Racz
 * @date 30 Apr 2014
 */

#include "utils/constants.hxx"

/**
 * @addtogroup constants
 * @{
 * OpenMRN constants are used in order a adjust settings at
 * link time.  This allows for very generic implementations
 * which can later be specialized based on a particular use case.  There is
 * always a default value declared using the @ref DEFAULT_CONST macro.  The
 * default values can be overridden by using the @ref OVERRIDE_CONST macro.
 *
 * Override default for constant @ref _sym_nmranet_can_bitrate, for example:
 * @code
 *     OVERRIDE_CONST(nmranet_can_bitrate, 250000);
 * @endcode
 *
 * Notice that the "\_sym\_" prefix is left off as it is pre-pended to the
 * constant name inside the @ref OVERRIDE_CONST macro.  Typically, these
 * overrides are placed at the top of the main.cxx file or in the HwInit.cxx
 * file for a given application.
 */

/** @var _sym_nmranet_can_bitrate
 * @brief default CAN Bus data rate
 */

/** @var _sym_can2_bitrate
 * @brief default CAN Bus data rate
 */

/** @var _sym_main_thread_priority
 * @brief default priority of the main()/appl_main() thread
 */

/** @var _sym_main_thread_stack_size
 * @brief default stack size of the main()/appl_main() thread
 */

/** @var _sym_executor_max_sleep_msec
 *
 * @brief What is the longest time that the exector will sleep. After this time
 * the executor will wake up and check if there is some work to do. Catches
 * incorrectly implemented drivers that have some form of external timeout that
 * is not integrated with waking up the executor.
 */

/** @var _sym_executor_select_prescaler
 *
 * @brief How many state flows we should invoke before checking with a
 * zero-timeout select() call to see if a new input data has showed up on one
 * of the FDs. This is a tradeoff between responsiveness to the incoming data
 * vs the overhead used by the framework.
 */

/** @var _sym_can_tx_buffer_size
 * @brief default software buffer size for CAN transmission
 */

/** @var _sym_can_rx_buffer_size
 * @brief default software buffer size for CAN reception
 */

/** @var _sym_serial_tx_buffer_size
 * @brief default software buffer size for serial transmission
 */

/** @var _sym_serial_rx_buffer_size
 * @brief default software buffer size for serial reception
 */

/** @var _sym_gc_generate_newlines
 * @brief default behavior of the grid connect protocol to generate newlines.
 * This improves readability when debugging through a terminal.
 */

/** @var _sym_gridconnect_buffer_size
 *
 * @brief How many bytes we should buffer from gridconnect packets before
 * writing them to the file descriptor. Tradeoff between transmit latency and
 * efficiency of output data by using fewer packets on the lowlevel transport
 * (e.g. TCP packets or USB packets).
 */

/** @var _sym_gridconnect_buffer_delay_usec
 *
 * @brief How many microseconds we should delay outgoing gridconnect bytes in
 * the hope that we can complete the buffers.
 */

/**
 * @}
 */

DEFAULT_CONST(nmranet_can_bitrate, 125000);
DEFAULT_CONST(can2_bitrate, 125000);

DEFAULT_CONST(main_thread_priority, 0xdefa01);
DEFAULT_CONST(main_thread_stack_size, 2048);
DEFAULT_CONST(executor_max_sleep_msec, 40);
DEFAULT_CONST(executor_select_prescaler, 5);

DEFAULT_CONST(can_tx_buffer_size, 16);
DEFAULT_CONST(can_rx_buffer_size, 16);

DEFAULT_CONST(serial_tx_buffer_size, 16);
DEFAULT_CONST(serial_rx_buffer_size, 16);

DEFAULT_CONST(gc_generate_newlines, 0);

DEFAULT_CONST(gridconnect_buffer_size, 65);
DEFAULT_CONST(gridconnect_buffer_delay_usec, 300);

/// Number of pending packets per inbound gridconnect port. There is memory
/// cost associated with setting this number high.
DEFAULT_CONST(gridconnect_port_max_incoming_packets, 6);
/// 1 = infinite, do not preallocate memory
DEFAULT_CONST(gridconnect_bridge_max_incoming_packets, 1);
/// 1 = infinite
DEFAULT_CONST(gridconnect_bridge_max_outgoing_packets, 1);

DEFAULT_CONST_FALSE(gridconnect_tcp_use_select);

<<<<<<< HEAD
/// how many 64-byte packets per port we parse before waiting for output to
/// drain.
DEFAULT_CONST(directhub_port_max_incoming_packets, 10);
=======
#ifdef ESP32
/// Use a stack size of 3kb for SocketListener tasks.
DEFAULT_CONST(socket_listener_stack_size, 3072);
/// Allow one socket to be pending for accept() in SocketListener.
DEFAULT_CONST(socket_listener_backlog, 1);
#else
/// Use a stack size of 1000 for SocketListener tasks.
DEFAULT_CONST(socket_listener_stack_size, 1000);
/// Allow up to five sockets to be pending for accept() in SocketListener.
DEFAULT_CONST(socket_listener_backlog, 5);
#endif
>>>>>>> fa0a7455
<|MERGE_RESOLUTION|>--- conflicted
+++ resolved
@@ -153,11 +153,10 @@
 
 DEFAULT_CONST_FALSE(gridconnect_tcp_use_select);
 
-<<<<<<< HEAD
 /// how many 64-byte packets per port we parse before waiting for output to
 /// drain.
 DEFAULT_CONST(directhub_port_max_incoming_packets, 10);
-=======
+
 #ifdef ESP32
 /// Use a stack size of 3kb for SocketListener tasks.
 DEFAULT_CONST(socket_listener_stack_size, 3072);
@@ -168,5 +167,4 @@
 DEFAULT_CONST(socket_listener_stack_size, 1000);
 /// Allow up to five sockets to be pending for accept() in SocketListener.
 DEFAULT_CONST(socket_listener_backlog, 5);
-#endif
->>>>>>> fa0a7455
+#endif