--- conflicted
+++ resolved
@@ -82,19 +82,6 @@
   }
 }
 
-<<<<<<< HEAD
-TEST(GCParseTest, FullFormat)
-{
-    struct can_frame frame;
-    ASSERT_EQ(0, gc_format_parse(":X195B4576NF0F1F2F3F4F5F6F7;", &frame));
-    EXPECT_TRUE(IS_CAN_FRAME_EFF(frame));
-    EXPECT_EQ(0x195b4576UL, GET_CAN_FRAME_ID_EFF(frame));
-    EXPECT_EQ(8, frame.can_dlc);
-    for (int i = 0; i < 8; i++)
-    {
-        EXPECT_EQ(0xf0 | i, frame.data[i]);
-    }
-=======
 TEST(GCParseTest, FullFormat) {
   struct can_frame frame;
   ASSERT_EQ(0, gc_format_parse(":X195B4576NF0F1F2F3F4F5F6F7;", &frame));
@@ -104,7 +91,6 @@
   for (int i = 0; i < 8; i++) {
     EXPECT_EQ(0xf0 | i, frame.data[i]);
   }
->>>>>>> fa0a7455
 }
 
 TEST(GCParseTest, ExtFrameWithNoData) {
