--- conflicted
+++ resolved
@@ -68,15 +68,9 @@
     {
         HASSERT(entries != 0);
         RB_INIT(&head);
-<<<<<<< HEAD
-        Node *first = new Node[entries];
-
-        for (size_t i = 0; i < entries; i++)
-=======
         nodes->entry.rbe_left = NULL;
         
         for (size_t i = 1; i < entries; ++i)
->>>>>>> 75a24cbb
         {
             nodes[i].entry.rbe_left = nodes + (i - 1);
         }
@@ -310,9 +304,6 @@
      */
     Node *alloc()
     {
-<<<<<<< HEAD
-        if (freeList)
-=======
         if (nodes)
         {
             if (freeList != NULL)
@@ -326,7 +317,6 @@
             return NULL;
         }
         else
->>>>>>> 75a24cbb
         {
             Node *node = new Node;
             memset(node, 0, sizeof(Node));
@@ -341,11 +331,6 @@
      */
     void free(Node *node)
     {
-<<<<<<< HEAD
-        node->entry.rbe_left = freeList;
-        freeList = node;
-        --used;
-=======
         if (nodes)
         {
             node->entry.rbe_left = freeList;
@@ -357,7 +342,6 @@
             --used;
             delete node;
         }
->>>>>>> 75a24cbb
     }
 
     /** Compare two nodes.  They type is the largest signed type we know.  This
