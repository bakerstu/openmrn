VPATH := $(SRCDIR)

CSRCS += errno_exit.c \
         ieeehalfprecision.c

CXXSRCS += \
<<<<<<< HEAD
        Base64.cxx \
        Blinker.cxx \
        Buffer.cxx \
        CanIf.cxx \
        ClientConnection.cxx \
        ConfigUpdateListener.cxx \
        Crc.cxx \
        DirectHub.cxx \
        DirectHubGc.cxx \
        DirectHubLegacy.cxx \
        FdUtils.cxx \
        FileUtils.cxx \
        ForwardAllocator.cxx \
        GcStreamParser.cxx \
        GcTcpHub.cxx \
        GridConnect.cxx \
        GridConnectHub.cxx \
        HubDevice.cxx \
        HubDeviceSelect.cxx \
        JSHubPort.cxx \
        Queue.cxx \
        ReflashBootloader.cxx \
        ServiceLocator.cxx \
        SocketCan.cxx \
        SocketClient.cxx \
        StringPrintf.cxx \
        constants.cxx \
        format_utils.cxx \
        gc_format.cxx \
        logging.cxx \
        socket_listener.cxx \
=======
	   Base64.cxx \
	   Blinker.cxx \
	   CanIf.cxx \
	   ClientConnection.cxx \
	   Crc.cxx \
	   StringPrintf.cxx \
           Buffer.cxx \
           ConfigUpdateListener.cxx \
           FdUtils.cxx \
           FileUtils.cxx \
           ForwardAllocator.cxx \
           GcStreamParser.cxx \
           GcTcpHub.cxx \
           GridConnect.cxx \
           GridConnectHub.cxx \
           HubDevice.cxx \
           HubDeviceSelect.cxx \
           JSHubPort.cxx \
           Queue.cxx \
           ReflashBootloader.cxx \
           ServiceLocator.cxx \
           Stats.cxx \
           SocketCan.cxx \
           SocketClient.cxx \
           constants.cxx \
           format_utils.cxx \
           gc_format.cxx \
           logging.cxx \
           socket_listener.cxx \
>>>>>>> 7a7a2fc3


CXXTESTSRCS += BufferQueue.cxxtest \
               StlMap.cxxtest      \
               StlMultiMap.cxxtest \
               SocketClient.cxxtest
<|MERGE_RESOLUTION|>--- conflicted
+++ resolved
@@ -4,7 +4,6 @@
          ieeehalfprecision.c
 
 CXXSRCS += \
-<<<<<<< HEAD
         Base64.cxx \
         Blinker.cxx \
         Buffer.cxx \
@@ -28,6 +27,7 @@
         Queue.cxx \
         ReflashBootloader.cxx \
         ServiceLocator.cxx \
+        Stats.cxx \
         SocketCan.cxx \
         SocketClient.cxx \
         StringPrintf.cxx \
@@ -36,37 +36,6 @@
         gc_format.cxx \
         logging.cxx \
         socket_listener.cxx \
-=======
-	   Base64.cxx \
-	   Blinker.cxx \
-	   CanIf.cxx \
-	   ClientConnection.cxx \
-	   Crc.cxx \
-	   StringPrintf.cxx \
-           Buffer.cxx \
-           ConfigUpdateListener.cxx \
-           FdUtils.cxx \
-           FileUtils.cxx \
-           ForwardAllocator.cxx \
-           GcStreamParser.cxx \
-           GcTcpHub.cxx \
-           GridConnect.cxx \
-           GridConnectHub.cxx \
-           HubDevice.cxx \
-           HubDeviceSelect.cxx \
-           JSHubPort.cxx \
-           Queue.cxx \
-           ReflashBootloader.cxx \
-           ServiceLocator.cxx \
-           Stats.cxx \
-           SocketCan.cxx \
-           SocketClient.cxx \
-           constants.cxx \
-           format_utils.cxx \
-           gc_format.cxx \
-           logging.cxx \
-           socket_listener.cxx \
->>>>>>> 7a7a2fc3
 
 
 CXXTESTSRCS += BufferQueue.cxxtest \
