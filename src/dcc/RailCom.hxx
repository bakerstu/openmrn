--- conflicted
+++ resolved
@@ -87,11 +87,7 @@
 /// Table for 6-to-8 encoding of railcom data. The table can be indexed by a
 /// 6-bit value that is the semantic content of a railcom byte, and returns the
 /// matching 8-bit value to put out on the UART. This table only contains the
-<<<<<<< HEAD
-/// standard codes, for the special codes like ACK use RailcomDefs above.
-=======
 /// standard codes, for the special codes like ACK use RailcomDefs::ACK.
->>>>>>> 55e0f93d
 extern const uint8_t railcom_encode[64];
 
 /// Special constant values returned by the @ref railcom_decode[] array.
