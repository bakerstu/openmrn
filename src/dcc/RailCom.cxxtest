/** \copyright
 * Copyright (c) 2015, Balazs Racz
 * All rights reserved.
 *
 * Redistribution and use in source and binary forms, with or without
 * modification, are  permitted provided that the following conditions are met:
 *
 *  - Redistributions of source code must retain the above copyright notice,
 *    this list of conditions and the following disclaimer.
 *
 *  - Redistributions in binary form must reproduce the above copyright notice,
 *    this list of conditions and the following disclaimer in the documentation
 *    and/or other materials provided with the distribution.
 *
 * THIS SOFTWARE IS PROVIDED BY THE COPYRIGHT HOLDERS AND CONTRIBUTORS "AS IS"
 * AND ANY EXPRESS OR IMPLIED WARRANTIES, INCLUDING, BUT NOT LIMITED TO, THE
 * IMPLIED WARRANTIES OF MERCHANTABILITY AND FITNESS FOR A PARTICULAR PURPOSE
 * ARE DISCLAIMED. IN NO EVENT SHALL THE COPYRIGHT HOLDER OR CONTRIBUTORS BE
 * LIABLE FOR ANY DIRECT, INDIRECT, INCIDENTAL, SPECIAL, EXEMPLARY, OR
 * CONSEQUENTIAL DAMAGES (INCLUDING, BUT NOT LIMITED TO, PROCUREMENT OF
 * SUBSTITUTE GOODS OR SERVICES; LOSS OF USE, DATA, OR PROFITS; OR BUSINESS
 * INTERRUPTION) HOWEVER CAUSED AND ON ANY THEORY OF LIABILITY, WHETHER IN
 * CONTRACT, STRICT LIABILITY, OR TORT (INCLUDING NEGLIGENCE OR OTHERWISE)
 * ARISING IN ANY WAY OUT OF THE USE OF THIS SOFTWARE, EVEN IF ADVISED OF THE
 * POSSIBILITY OF SUCH DAMAGE.
 *
 * \file RailCom.cxxtest
 *
 * Unit tests for railcom helper functions.
 *
 * @author Balazs Racz
 * @date 18 May 2015
 */

#include <vector>

#include "utils/test_main.hxx"
#include "dcc/RailCom.hxx"

using ::testing::ElementsAre;
using ::testing::Field;

namespace dcc {

void PrintTo(const RailcomPacket& p, ::std::ostream* os) {
  *os << StringPrintf(
        "Railcom packet from hw %d in channel %d type %d argument %u",
        p.hw_channel, p.railcom_channel, p.type, p.argument);
}

class RailcomDecodeTest : public ::testing::Test {
protected:
    RailcomDecodeTest() {
        memset(&fb_, 0, sizeof(fb_));
        fb_.channel = 3;
        fb_.feedbackKey = 0xdeadbf;
    }

    void decode() {
        parse_railcom_data(fb_, &output_);
    }

    Feedback fb_;
    std::vector<RailcomPacket> output_;
};

bool operator==(const RailcomPacket& a, const RailcomPacket& b) {
    return a.hw_channel == b.hw_channel &&
        a.railcom_channel == b.railcom_channel &&
        a.type == b.type &&
        a.argument == b.argument;
}

TEST_F(RailcomDecodeTest, SimpleAck) {
    fb_.add_ch1_data(0xF0);
    decode();
    EXPECT_THAT(output_, ElementsAre(AllOf(Field(&RailcomPacket::hw_channel, 3),
                             Field(&RailcomPacket::railcom_channel, 1),
                             Field(&RailcomPacket::type, RailcomPacket::ACK),
                             Field(&RailcomPacket::argument, 0))));
    EXPECT_THAT(output_, ElementsAre(RailcomPacket(3, 1, RailcomPacket::ACK, 0)));
}

TEST_F(RailcomDecodeTest, MultipleAckNackBusy) {
    fb_.add_ch1_data(0xF0); // one type of ack
    fb_.add_ch1_data(0xE1); // NMRA busy
    fb_.add_ch2_data(0x3C); // RCN nack
    fb_.add_ch2_data(0x0F); // other ack
    decode();
    EXPECT_THAT(output_,
        ElementsAre(RailcomPacket(3, 1, RailcomPacket::ACK, 0),
            RailcomPacket(3, 1, RailcomPacket::BUSY, 0),
            RailcomPacket(3, 2, RailcomPacket::NACK, 0),
            RailcomPacket(3, 2, RailcomPacket::ACK, 0)));
}

TEST_F(RailcomDecodeTest, MultipleAckNackBusyCode) {
    fb_.add_ch1_data(RailcomDefs::CODE_ACK); // one type of ack
    fb_.add_ch1_data(RailcomDefs::CODE_BUSY); // NMRA busy
    fb_.add_ch2_data(RailcomDefs::CODE_NACK); // RCN nack
    fb_.add_ch2_data(RailcomDefs::CODE_ACK2); // other ack
    decode();
    EXPECT_THAT(output_,
        ElementsAre(RailcomPacket(3, 1, RailcomPacket::ACK, 0),
            RailcomPacket(3, 1, RailcomPacket::BUSY, 0),
            RailcomPacket(3, 2, RailcomPacket::NACK, 0),
            RailcomPacket(3, 2, RailcomPacket::ACK, 0)));
}

TEST_F(RailcomDecodeTest, Ch2Ext) {
    fb_.add_ch2_data(0x8b);
    fb_.add_ch2_data(0xac);
    decode();
    EXPECT_THAT(output_, ElementsAre(RailcomPacket(3, 2, RailcomPacket::MOB_EXT, 128)));
}

TEST_F(RailcomDecodeTest, Ch2ExtAndFeedback) {
    fb_.add_ch2_data(0x8b);
    fb_.add_ch2_data(0xac);
    fb_.add_ch2_data(0b10101001);
    fb_.add_ch2_data(0b01110001);
    decode();
    EXPECT_THAT(
        output_, ElementsAre(RailcomPacket(3, 2, RailcomPacket::MOB_EXT, 128),
                     RailcomPacket(3, 2, RailcomPacket::MOB_POM, 0xA5)));
}

TEST_F(RailcomDecodeTest, Ch1Bcast) {
<<<<<<< HEAD
    fb_.add_ch2_data(0x99);
    fb_.add_ch2_data(0xac);
    fb_.add_ch1_data(0x9C);
    fb_.add_ch1_data(0xA5);
=======
    fb_.add_ch1_data(0xA3);
    fb_.add_ch1_data(0xAC);
    fb_.add_ch2_data(0x99);
    fb_.add_ch2_data(0xa5);
>>>>>>> 831e2d3e
    decode();
    EXPECT_THAT(
        output_, ElementsAre(RailcomPacket(3, 1, RailcomPacket::MOB_ADRHIGH, 0),
                     RailcomPacket(3, 2, RailcomPacket::MOB_ADRLOW, 3)));
}

TEST_F(RailcomDecodeTest, ChannelBoundaryProblem) {
    fb_.add_ch1_data(0x8b); // note wrong channel assignment
    fb_.add_ch2_data(0xac);
    decode();
    EXPECT_THAT(output_, ElementsAre(RailcomPacket(3, 2, RailcomPacket::MOB_EXT, 128)));
}

TEST_F(RailcomDecodeTest, FalseChannelBoundaryProblem) {
    fb_.add_ch1_data(0xf5); // Single garbage byte
    fb_.add_ch2_data(0x8b); // valid packet here
    fb_.add_ch2_data(0xac);
    decode();
    EXPECT_THAT(output_, ElementsAre(RailcomPacket(3, 1, RailcomPacket::GARBAGE, 0), RailcomPacket(3, 2, RailcomPacket::MOB_EXT, 128)));
}

// Verifies that the railcom encode and railcom decode table are inverse of
// each other.
TEST(RailcomEncodeTest, BitsMatch) {
    for (unsigned i = 0; i < 63; i++)
    {
        uint8_t encoded = railcom_encode[i];
        uint8_t decoded = railcom_decode[encoded];
        EXPECT_EQ(i, decoded);
    }
    EXPECT_EQ(RailcomDefs::ACK, railcom_decode[RailcomDefs::CODE_ACK]);
    EXPECT_EQ(RailcomDefs::ACK, railcom_decode[RailcomDefs::CODE_ACK2]);
    EXPECT_EQ(RailcomDefs::NACK, railcom_decode[RailcomDefs::CODE_NACK]);
}

// Verifies that the railcom encode 12 command works correctly.
TEST_F(RailcomDecodeTest, Encode12) {
    uint16_t d = RailcomDefs::encode12(RMOB_ADRHIGH, 42);
    fb_.add_ch1_data(d>>8);
    fb_.add_ch1_data(d & 0xff);
    decode();
    EXPECT_THAT(output_,
        ElementsAre(RailcomPacket(3, 1, RailcomPacket::MOB_ADRHIGH, 42)));
}

// Verifies that the railcom encode 12 command works correctly.
TEST_F(RailcomDecodeTest, Append12) {
    RailcomDefs::append12(RMOB_ADRHIGH, 42, fb_.ch1Data);
    fb_.ch1Size = 2;
    decode();
    EXPECT_THAT(output_,
        ElementsAre(RailcomPacket(3, 1, RailcomPacket::MOB_ADRHIGH, 42)));
}

// Verifies that the railcom encode 36 command works correctly.
TEST_F(RailcomDecodeTest, Append36) {
    RailcomDefs::append36(RMOB_XPOM2, 0xfedc5432, fb_.ch2Data);
    fb_.ch2Size = 6;
    decode();
    EXPECT_THAT(output_,
        ElementsAre(RailcomPacket(3, 2, RailcomPacket::MOB_XPOM2, 0xfedc5432u)));
}

}  // namespace dcc<|MERGE_RESOLUTION|>--- conflicted
+++ resolved
@@ -126,17 +126,10 @@
 }
 
 TEST_F(RailcomDecodeTest, Ch1Bcast) {
-<<<<<<< HEAD
-    fb_.add_ch2_data(0x99);
-    fb_.add_ch2_data(0xac);
-    fb_.add_ch1_data(0x9C);
-    fb_.add_ch1_data(0xA5);
-=======
     fb_.add_ch1_data(0xA3);
     fb_.add_ch1_data(0xAC);
     fb_.add_ch2_data(0x99);
     fb_.add_ch2_data(0xa5);
->>>>>>> 831e2d3e
     decode();
     EXPECT_THAT(
         output_, ElementsAre(RailcomPacket(3, 1, RailcomPacket::MOB_ADRHIGH, 0),
