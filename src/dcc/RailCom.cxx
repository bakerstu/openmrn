/** \copyright
 * Copyright (c) 2014, Balazs Racz
 * All rights reserved.
 *
 * Redistribution and use in source and binary forms, with or without
 * modification, are  permitted provided that the following conditions are met:
 *
 *  - Redistributions of source code must retain the above copyright notice,
 *    this list of conditions and the following disclaimer.
 *
 *  - Redistributions in binary form must reproduce the above copyright notice,
 *    this list of conditions and the following disclaimer in the documentation
 *    and/or other materials provided with the distribution.
 *
 * THIS SOFTWARE IS PROVIDED BY THE COPYRIGHT HOLDERS AND CONTRIBUTORS "AS IS"
 * AND ANY EXPRESS OR IMPLIED WARRANTIES, INCLUDING, BUT NOT LIMITED TO, THE
 * IMPLIED WARRANTIES OF MERCHANTABILITY AND FITNESS FOR A PARTICULAR PURPOSE
 * ARE DISCLAIMED. IN NO EVENT SHALL THE COPYRIGHT HOLDER OR CONTRIBUTORS BE
 * LIABLE FOR ANY DIRECT, INDIRECT, INCIDENTAL, SPECIAL, EXEMPLARY, OR
 * CONSEQUENTIAL DAMAGES (INCLUDING, BUT NOT LIMITED TO, PROCUREMENT OF
 * SUBSTITUTE GOODS OR SERVICES; LOSS OF USE, DATA, OR PROFITS; OR BUSINESS
 * INTERRUPTION) HOWEVER CAUSED AND ON ANY THEORY OF LIABILITY, WHETHER IN
 * CONTRACT, STRICT LIABILITY, OR TORT (INCLUDING NEGLIGENCE OR OTHERWISE)
 * ARISING IN ANY WAY OUT OF THE USE OF THIS SOFTWARE, EVEN IF ADVISED OF THE
 * POSSIBILITY OF SUCH DAMAGE.
 *
 * \file RailCom.cxx
 *
 * Implementation of RailCom helper functions and tables.
 *
 * @author Balazs Racz
 * @date 12 Nov 2014
 */

#include <string.h>

#include "dcc/RailCom.hxx"

namespace dcc {
static constexpr uint8_t INV = RailcomDefs::INV;
static constexpr uint8_t ACK = RailcomDefs::ACK;
static constexpr uint8_t NACK = RailcomDefs::NACK;
static constexpr uint8_t BUSY = RailcomDefs::BUSY;
static constexpr uint8_t RESVD1 = RailcomDefs::RESVD1;
static constexpr uint8_t RESVD2 = RailcomDefs::RESVD2;
const uint8_t railcom_decode[256] =
    // 0|8     1|9     2|a     3|b     4|c     5|d     6|e     7|f  
{      INV,    INV,    INV,    INV,    INV,    INV,    INV,    INV, // 0
<<<<<<< HEAD
       INV,    INV,    INV,    INV,    INV,    INV,    INV,   NACK, // 0
=======
       INV,    INV,    INV,    INV,    INV,    INV,    INV,    ACK, // 0
>>>>>>> 831e2d3e
       INV,    INV,    INV,    INV,    INV,    INV,    INV,   0x33, // 1
       INV,    INV,    INV,   0x34,    INV,   0x35,   0x36,    INV, // 1
       INV,    INV,    INV,    INV,    INV,    INV,    INV,   0x3A, // 2
       INV,    INV,    INV,   0x3B,    INV,   0x3C,   0x37,    INV, // 2
       INV,    INV,    INV,   0x3F,    INV,   0x3D,   0x38,    INV, // 3
<<<<<<< HEAD
       INV,   0x3E,   0x39,    INV, RESVD3,    INV,    INV,    INV, // 3
=======
       INV,   0x3E,   0x39,    INV,   NACK,    INV,    INV,    INV, // 3
>>>>>>> 831e2d3e
       INV,    INV,    INV,    INV,    INV,    INV,    INV,   0x24, // 4
       INV,    INV,    INV,   0x23,    INV,   0x22,   0x21,    INV, // 4
       INV,    INV,    INV,   0x1F,    INV,   0x1E,   0x20,    INV, // 5
       INV,   0x1D,   0x1C,    INV,   0x1B,    INV,    INV,    INV, // 5
       INV,    INV,    INV,   0x19,    INV,   0x18,   0x1A,    INV, // 6
       INV,   0x17,   0x16,    INV,   0x15,    INV,    INV,    INV, // 6
       INV,   0x25,   0x14,    INV,   0x13,    INV,    INV,    INV, // 7
      0x32,    INV,    INV,    INV,    INV,    INV,    INV,    INV, // 7
       INV,    INV,    INV,    INV,    INV,    INV,    INV, RESVD2, // 8
       INV,    INV,    INV,   0x0E,    INV,   0x0D,   0x0C,    INV, // 8
       INV,    INV,    INV,   0x0A,    INV,   0x09,   0x0B,    INV, // 9
       INV,   0x08,   0x07,    INV,   0x06,    INV,    INV,    INV, // 9
       INV,    INV,    INV,   0x04,    INV,   0x03,   0x05,    INV, // a
       INV,   0x02,   0x01,    INV,   0x00,    INV,    INV,    INV, // a
       INV,   0x0F,   0x10,    INV,   0x11,    INV,    INV,    INV, // b
      0x12,    INV,    INV,    INV,    INV,    INV,    INV,    INV, // b
       INV,    INV,    INV, RESVD1,    INV,   0x2B,   0x30,    INV, // c
       INV,   0x2A,   0x2F,    INV,   0x31,    INV,    INV,    INV, // c
       INV,   0x29,   0x2E,    INV,   0x2D,    INV,    INV,    INV, // d
      0x2C,    INV,    INV,    INV,    INV,    INV,    INV,    INV, // d
       INV,   BUSY,   0x28,    INV,   0x27,    INV,    INV,    INV, // e
      0x26,    INV,    INV,    INV,    INV,    INV,    INV,    INV, // e
       ACK,    INV,    INV,    INV,    INV,    INV,    INV,    INV, // f
<<<<<<< HEAD
       INV,    INV,    INV,    INV,    INV,    INV,    INV,    INV, // f
=======
       INV,    INV,    INV,    INV,    INV,    INV,    INV,    INV, // f       
};

const uint8_t railcom_encode[64] = {
    0b10101100,
    0b10101010,
    0b10101001,
    0b10100101,
    0b10100011,
    0b10100110,
    0b10011100,
    0b10011010,
    0b10011001,
    0b10010101,
    0b10010011,
    0b10010110,
    0b10001110,
    0b10001101,
    0b10001011,
    0b10110001,
    0b10110010,
    0b10110100,
    0b10111000,
    0b01110100,
    0b01110010,
    0b01101100,
    0b01101010,
    0b01101001,
    0b01100101,
    0b01100011,
    0b01100110,
    0b01011100,
    0b01011010,
    0b01011001,
    0b01010101,
    0b01010011,
    0b01010110,
    0b01001110,
    0b01001101,
    0b01001011,
    0b01000111,
    0b01110001,
    0b11101000,
    0b11100100,
    0b11100010,
    0b11010001,
    0b11001001,
    0b11000101,
    0b11011000,
    0b11010100,
    0b11010010,
    0b11001010,
    0b11000110,
    0b11001100,
    0b01111000,
    0b00010111,
    0b00011011,
    0b00011101,
    0b00011110,
    0b00101110,
    0b00110110,
    0b00111010,
    0b00100111,
    0b00101011,
    0b00101101,
    0b00110101,
    0b00111001,
    0b00110011,
>>>>>>> 831e2d3e
};

/// Helper function to parse a part of a railcom packet.
///
/// @param fb_channel Which hardware channel did the railcom message arrive
/// at. typically from 0.. num channels - 1: for a command station always 0,
/// for a multi-channel railcom decoder it's as many as the number of ports.
/// @param railcom_channel 1 or 2 depending on which part of the cutout window
/// the data is from.
/// @param ptr raw railcom data read from the UART.
/// @param size how many bytes were read from the UART
/// @param output where to put the decoded packets (or GARBAGE packets if
/// decoding fails).
///
void parse_internal(uint8_t fb_channel, uint8_t railcom_channel,
    const uint8_t *ptr, unsigned size,
    std::vector<struct RailcomPacket> *output)
{
    if (!size)
        return;
    for (unsigned ofs = 0; ofs < size; ++ofs)
    {
        uint8_t decoded = railcom_decode[ptr[ofs]];
        uint8_t type = 0xff;
        uint32_t arg = 0;
        if (decoded == RailcomDefs::ACK)
        {
            type = RailcomPacket::ACK;
        }
        else if (decoded == RailcomDefs::NACK)
        {
            type = RailcomPacket::NACK;
        }
        else if (decoded == RailcomDefs::BUSY)
        {
            type = RailcomPacket::BUSY;
        }
        else if (decoded >= 64)
        {
            output->emplace_back(
                fb_channel, railcom_channel, RailcomPacket::GARBAGE, 0);
            break;
        }
        if (type != 0xff)
        {
            output->emplace_back(fb_channel, railcom_channel, type, 0);
            continue;
        }
        // Now: we have a packet.
        uint8_t packet_id = decoded >> 2;
        uint8_t len = 2;
        arg = decoded & 3;
        switch (packet_id)
        {
            case RMOB_ADRHIGH:
                type = RailcomPacket::MOB_ADRHIGH;
                break;
            case RMOB_ADRLOW:
                type = RailcomPacket::MOB_ADRLOW;
                break;
            case RMOB_EXT:
                type = RailcomPacket::MOB_EXT;
                // TODO: according to the standardthis should be a len==3
                // packet, but the ESU LokPilot 3 is sending it as 2-byte
                // packet.
                break;
            case RMOB_POM:
                type = RailcomPacket::MOB_POM;
                if (size == 6 && ofs == 0
                    // The ESU LokPilot V4 decoder fills the CV read (a 2-byte
                    // packet) with four NACK bytes, presumably to report that
                    // it is not actually giving back a 32-bit response but
                    // only an 8-bit response.
                    && railcom_decode[ptr[2]] < 64)
                {
                    len = 6;
                }
                else
                {
                    len = 2;
                }
                break;
            case RMOB_XPOM0:
            case RMOB_XPOM1:
            case RMOB_XPOM2:
            case RMOB_XPOM3:
                type = RailcomPacket::MOB_XPOM0 + (packet_id - RMOB_XPOM0);
                len = 6;
                break;
            case RMOB_DYN:
                type = RailcomPacket::MOB_DYN;
                len = 3;
                break;
            default:
                // Don't know the size of the fragment. Throws out response.
                len = 255;
                break;
        }
        if (ofs + len > size)
        {
            // The expected message size does not fit.
            output->emplace_back(
                fb_channel, railcom_channel, RailcomPacket::GARBAGE, 0);
            break;
        }
        for (int i = 1; i < len; ++i, ++ofs)
        {
            arg <<= 6;
            uint8_t decoded = railcom_decode[ptr[ofs + 1]];
            if (decoded >= 64)
            {
                type = RailcomPacket::GARBAGE;
            }
            arg |= decoded;
        }
        output->emplace_back(fb_channel, railcom_channel, type, arg);
    }
}

void parse_railcom_data(
    const dcc::Feedback &fb, std::vector<struct RailcomPacket> *output)
{
    output->clear();
    if (fb.channel == 0xff)
        return; // Occupancy feedback information
    if (fb.ch1Size == 1 && (railcom_decode[fb.ch1Data[0]] != RailcomDefs::INV) && fb.ch2Size >= 1)
    {
        // Railcom channel 1 should have 0 or 2 bytes according to the standard.
        //
        // There is probably a mistake in the placement of the second window
        // (i.e., a timing problem in the decoder). Let's concatenate the two
        // channels and parse them together.
        uint8_t data[8];
        memcpy(data, fb.ch1Data, fb.ch1Size);
        memcpy(data + fb.ch1Size, fb.ch2Data, fb.ch2Size);
        parse_internal(fb.channel, 2, data, fb.ch1Size + fb.ch2Size, output);
        return;
    }
    for (bool ch1 : {true, false})
    {
        uint8_t size;
        const uint8_t *ptr;
        if (ch1)
        {
            size = fb.ch1Size;
            ptr = fb.ch1Data;
        }
        else
        {
            size = fb.ch2Size;
            ptr = fb.ch2Data;
        }
        parse_internal(fb.channel, ch1 ? 1 : 2, ptr, size, output);
    }
}

}  // namespace dcc<|MERGE_RESOLUTION|>--- conflicted
+++ resolved
@@ -46,21 +46,13 @@
 const uint8_t railcom_decode[256] =
     // 0|8     1|9     2|a     3|b     4|c     5|d     6|e     7|f  
 {      INV,    INV,    INV,    INV,    INV,    INV,    INV,    INV, // 0
-<<<<<<< HEAD
-       INV,    INV,    INV,    INV,    INV,    INV,    INV,   NACK, // 0
-=======
        INV,    INV,    INV,    INV,    INV,    INV,    INV,    ACK, // 0
->>>>>>> 831e2d3e
        INV,    INV,    INV,    INV,    INV,    INV,    INV,   0x33, // 1
        INV,    INV,    INV,   0x34,    INV,   0x35,   0x36,    INV, // 1
        INV,    INV,    INV,    INV,    INV,    INV,    INV,   0x3A, // 2
        INV,    INV,    INV,   0x3B,    INV,   0x3C,   0x37,    INV, // 2
        INV,    INV,    INV,   0x3F,    INV,   0x3D,   0x38,    INV, // 3
-<<<<<<< HEAD
-       INV,   0x3E,   0x39,    INV, RESVD3,    INV,    INV,    INV, // 3
-=======
        INV,   0x3E,   0x39,    INV,   NACK,    INV,    INV,    INV, // 3
->>>>>>> 831e2d3e
        INV,    INV,    INV,    INV,    INV,    INV,    INV,   0x24, // 4
        INV,    INV,    INV,   0x23,    INV,   0x22,   0x21,    INV, // 4
        INV,    INV,    INV,   0x1F,    INV,   0x1E,   0x20,    INV, // 5
@@ -84,9 +76,6 @@
        INV,   BUSY,   0x28,    INV,   0x27,    INV,    INV,    INV, // e
       0x26,    INV,    INV,    INV,    INV,    INV,    INV,    INV, // e
        ACK,    INV,    INV,    INV,    INV,    INV,    INV,    INV, // f
-<<<<<<< HEAD
-       INV,    INV,    INV,    INV,    INV,    INV,    INV,    INV, // f
-=======
        INV,    INV,    INV,    INV,    INV,    INV,    INV,    INV, // f       
 };
 
@@ -155,7 +144,6 @@
     0b00110101,
     0b00111001,
     0b00110011,
->>>>>>> 831e2d3e
 };
 
 /// Helper function to parse a part of a railcom packet.
