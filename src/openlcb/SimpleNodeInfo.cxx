--- conflicted
+++ resolved
@@ -43,38 +43,6 @@
 extern const SimpleNodeStaticValues __attribute__((weak)) SNIP_STATIC_DATA = {
     4, "OpenMRN", "Undefined model", "Undefined HW version", "0.9"};
 
-<<<<<<< HEAD
-const SimpleInfoDescriptor SNIPHandler::SNIP_RESPONSE[] = {
-    {SimpleInfoDescriptor::LITERAL_BYTE, 4, 0, nullptr},
-    {SimpleInfoDescriptor::C_STRING, 0, 0, SNIP_STATIC_DATA.manufacturer_name},
-    {SimpleInfoDescriptor::C_STRING, 0, 0, SNIP_STATIC_DATA.model_name},
-    {SimpleInfoDescriptor::C_STRING, 0, 0, SNIP_STATIC_DATA.hardware_version},
-    {SimpleInfoDescriptor::C_STRING, 0, 0, SNIP_STATIC_DATA.software_version},
-#if defined(ARDUINO) && (!defined(ESP32))
-    /// @todo(balazs.racz) Add eeprom support to arduino.
-    {SimpleInfoDescriptor::LITERAL_BYTE, 2, 0, nullptr},
-    {SimpleInfoDescriptor::LITERAL_BYTE, 0, 0, nullptr},
-    {SimpleInfoDescriptor::LITERAL_BYTE, 0, 0, nullptr},
-#else
-    {SimpleInfoDescriptor::FILE_LITERAL_BYTE, 2, 0, SNIP_DYNAMIC_FILENAME},
-    {SimpleInfoDescriptor::FILE_C_STRING, 63, 1, SNIP_DYNAMIC_FILENAME},
-    {SimpleInfoDescriptor::FILE_C_STRING, 64, 64, SNIP_DYNAMIC_FILENAME},
-#endif
-    {SimpleInfoDescriptor::END_OF_DATA, 0, 0, 0}};
-
-const SimpleInfoDescriptor SNIPHandler::SNIP_STATIC_RESPONSE[] = {
-    {SimpleInfoDescriptor::LITERAL_BYTE, 4, 0, nullptr},
-    {SimpleInfoDescriptor::C_STRING, 0, 0, SNIP_STATIC_DATA.manufacturer_name},
-    {SimpleInfoDescriptor::C_STRING, 0, 0, SNIP_STATIC_DATA.model_name},
-    {SimpleInfoDescriptor::C_STRING, 0, 0, SNIP_STATIC_DATA.hardware_version},
-    {SimpleInfoDescriptor::C_STRING, 0, 0, SNIP_STATIC_DATA.software_version},
-    {SimpleInfoDescriptor::LITERAL_BYTE, 2, 0, nullptr},
-    {SimpleInfoDescriptor::LITERAL_BYTE, 0, 0, nullptr},
-    {SimpleInfoDescriptor::LITERAL_BYTE, 0, 0, nullptr},
-    {SimpleInfoDescriptor::END_OF_DATA, 0, 0, 0}};
-
-=======
->>>>>>> fd6f5faf
 void init_snip_user_file(int fd, const char *user_name,
                          const char *user_description)
 {
