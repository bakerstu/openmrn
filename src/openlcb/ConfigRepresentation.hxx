/** \copyright
 * Copyright (c) 2015, Balazs Racz
 * All rights reserved.
 *
 * Redistribution and use in source and binary forms, with or without
 * modification, are  permitted provided that the following conditions are met:
 *
 *  - Redistributions of source code must retain the above copyright notice,
 *    this list of conditions and the following disclaimer.
 *
 *  - Redistributions in binary form must reproduce the above copyright notice,
 *    this list of conditions and the following disclaimer in the documentation
 *    and/or other materials provided with the distribution.
 *
 * THIS SOFTWARE IS PROVIDED BY THE COPYRIGHT HOLDERS AND CONTRIBUTORS "AS IS"
 * AND ANY EXPRESS OR IMPLIED WARRANTIES, INCLUDING, BUT NOT LIMITED TO, THE
 * IMPLIED WARRANTIES OF MERCHANTABILITY AND FITNESS FOR A PARTICULAR PURPOSE
 * ARE DISCLAIMED. IN NO EVENT SHALL THE COPYRIGHT HOLDER OR CONTRIBUTORS BE
 * LIABLE FOR ANY DIRECT, INDIRECT, INCIDENTAL, SPECIAL, EXEMPLARY, OR
 * CONSEQUENTIAL DAMAGES (INCLUDING, BUT NOT LIMITED TO, PROCUREMENT OF
 * SUBSTITUTE GOODS OR SERVICES; LOSS OF USE, DATA, OR PROFITS; OR BUSINESS
 * INTERRUPTION) HOWEVER CAUSED AND ON ANY THEORY OF LIABILITY, WHETHER IN
 * CONTRACT, STRICT LIABILITY, OR TORT (INCLUDING NEGLIGENCE OR OTHERWISE)
 * ARISING IN ANY WAY OUT OF THE USE OF THIS SOFTWARE, EVEN IF ADVISED OF THE
 * POSSIBILITY OF SUCH DAMAGE.
 *
 * \file ConfigRepresentation.hxx
 *
 * Static representation of a config file.
 *
 * @author Balazs Racz
 * @date 31 May 2014
 */

#ifndef _OPENLCB_CONFIGREPRESENTATION_HXX_
#define _OPENLCB_CONFIGREPRESENTATION_HXX_

#include "openlcb/ConfigEntry.hxx"
#include "openlcb/MemoryConfig.hxx"

namespace openlcb
{

/// Constexpr base class for all group like structures.
class GroupBaseEntry : public openlcb::ConfigReference
{
public:
    INHERIT_CONSTEXPR_CONSTRUCTOR(GroupBaseEntry, ConfigReference)
    static constexpr unsigned size()
    {
        return 0;
    }
    constexpr unsigned end_offset() const
    {
        return offset_;
    }
};

/// Helper class for partial template specialization. EntryMarker<N> is used as
/// an argument to invoke specific instances of polymorphic functions, thereby
/// enabling a form of dynamically constructing a procedure from code generated
/// by macros in different places. Typical pattern is to have a function
/// foo(const EntryMarker<N>&) do something internally and then call
/// foo(EntryMarker<N-1>()) to proceed to the next item. Once all these are
/// inlined, we get a single function.
template <int N> class EntryMarker
{
public:
    constexpr EntryMarker()
    {
    }
};

/// Empty group entry that can be used for structuring the CDI configs. Does
/// not seem to be used.
class NoopGroupEntry : public ConfigReference
{
public:
    INHERIT_CONSTEXPR_CONSTRUCTOR(NoopGroupEntry, ConfigReference);
    constexpr unsigned end_offset() const
    {
        return offset_;
    }
    static constexpr unsigned size()
    {
        return 0;
    }
};

/// Base class for all CDI Group structures (including segment, and the whole
/// CDI entry).
class GroupBase : public openlcb::ConfigReference
{
public:
    INHERIT_CONSTEXPR_CONSTRUCTOR(GroupBase, ConfigReference)
    static constexpr GroupConfigOptions group_opts()
    {
        return GroupConfigOptions();
    }
    using Name = AtomConfigOptions::Name;
    using Description = AtomConfigOptions::Description;
    using MapValues = AtomConfigOptions::MapValues;
    using Min = NumericConfigOptions::Min;
    using Max = NumericConfigOptions::Max;
    using Default = NumericConfigOptions::Default;
    using Segment = GroupConfigOptions::Segment;
    using Offset = GroupConfigOptions::Offset;
    using RepName = GroupConfigOptions::RepName;
    using FixedSize = GroupConfigOptions::FixedSize;
    using Manufacturer = IdentificationConfigOptions::Manufacturer;
    using Model = IdentificationConfigOptions::Model;
    using HwVersion = IdentificationConfigOptions::HwVersion;
    using SwVersion = IdentificationConfigOptions::SwVersion;
    static constexpr Segment MainCdi()
    {
        return Segment(-2);
    }
    // using MainCdi = GroupConfigOptions::MainCdi;
};

/// Helper macro for rendering code for CDI groups.
///
/// @param START_LINE the line number (in the config.hxx) file where the group
/// starts. This line number will be used to terminate the recursion looking
/// for config entries.
/// @param GroupName C++ identifier for the name of this group.
/// @param ARGS Proxied additional arguments, forwarded to the Options
/// class.
#define CDI_GROUP_HELPER(START_LINE, GroupName, ARGS...)                       \
    struct GroupName : public openlcb::GroupBase                               \
    {                                                                          \
        INHERIT_CONSTEXPR_CONSTRUCTOR(GroupName, GroupBase);                   \
        constexpr openlcb::GroupBaseEntry entry(                               \
            const openlcb::EntryMarker<START_LINE> &) const                    \
        {                                                                      \
            return openlcb::GroupBaseEntry(offset_);                           \
        }                                                                      \
        static constexpr openlcb::GroupConfigOptions group_opts()              \
        {                                                                      \
            return openlcb::GroupConfigOptions(ARGS);                          \
        }                                                                      \
        static constexpr unsigned size()                                       \
        {                                                                      \
            return GroupName(0).end_offset();                                  \
        }                                                                      \
        static constexpr GroupName zero_offset_this()                          \
        {                                                                      \
            return GroupName(0);                                               \
        }                                                                      \
        template <int LINE>                                                    \
        constexpr openlcb::NoopGroupEntry entry(                               \
            const openlcb::EntryMarker<LINE> &) const                          \
        {                                                                      \
            return openlcb::NoopGroupEntry(                                    \
                entry(openlcb::EntryMarker<LINE - 1>()).end_offset());         \
        }                                                                      \
        template <int LINE>                                                    \
        static void render_content_cdi(                                        \
            const openlcb::EntryMarker<LINE> &, std::string *s)                \
        {                                                                      \
            render_content_cdi(openlcb::EntryMarker<LINE - 1>(), s);           \
        }                                                                      \
        static void render_content_cdi(                                        \
            const openlcb::EntryMarker<START_LINE> &, std::string *s)          \
        {                                                                      \
        }                                                                      \
        template <int LINE>                                                    \
        void __attribute__((always_inline))                                    \
            recursive_handle_events(const openlcb::EntryMarker<LINE> &,        \
                const openlcb::EventOffsetCallback &fn)                        \
        {                                                                      \
            recursive_handle_events(openlcb::EntryMarker<LINE - 1>(), fn);     \
        }                                                                      \
        void __attribute__((always_inline))                                    \
            recursive_handle_events(const openlcb::EntryMarker<START_LINE> &,  \
                const openlcb::EventOffsetCallback &fn)                        \
        {                                                                      \
        }                                                                      \
                                                                               \
        static constexpr openlcb::GroupConfigRenderer<GroupName>               \
        config_renderer()                                                      \
        {                                                                      \
            return openlcb::GroupConfigRenderer<GroupName>(1, GroupName(0));   \
        }

/// @todo (balazs.racz) the group config renderer should not get an instance of
/// the current group.

#define CDI_GROUP_ENTRY_HELPER(LINE, NAME, TYPE, ...)                          \
    constexpr TYPE entry(const openlcb::EntryMarker<LINE> &) const             \
    {                                                                          \
        static_assert(                                                         \
            !group_opts().is_cdi() || TYPE(0).group_opts().is_segment(),       \
            "May only have segments inside CDI.");                             \
        return TYPE(group_opts().is_cdi()                                      \
                ? TYPE(0).group_opts().get_segment_offset()                    \
                : entry(openlcb::EntryMarker<LINE - 1>()).end_offset());       \
    }                                                                          \
    constexpr TYPE NAME() const                                                \
    {                                                                          \
        return entry(openlcb::EntryMarker<LINE>());                            \
    }                                                                          \
    static constexpr decltype(                                                 \
        TYPE::config_renderer())::OptionsType NAME##_options()                 \
    {                                                                          \
        return decltype(TYPE::config_renderer())::OptionsType(__VA_ARGS__);    \
    }                                                                          \
    static void render_content_cdi(                                            \
        const openlcb::EntryMarker<LINE> &, std::string *s)                    \
    {                                                                          \
        render_content_cdi(openlcb::EntryMarker<LINE - 1>(), s);               \
        TYPE::config_renderer().render_cdi(s, ##__VA_ARGS__);                  \
    }                                                                          \
    void __attribute__((always_inline))                                        \
        recursive_handle_events(const openlcb::EntryMarker<LINE> &e,           \
            const openlcb::EventOffsetCallback &fn)                            \
    {                                                                          \
        recursive_handle_events(openlcb::EntryMarker<LINE - 1>(), fn);         \
        entry(e).handle_events(fn);                                            \
    }

/// Helper macro to generate the code needed at the end of a group.
///
/// @param LINE line number in the config.hxx where this group should end. Used
/// to start the recursion looking for group entries.
#define CDI_GROUP_END_HELPER(LINE)                                             \
    constexpr unsigned end_offset() const                                      \
    {                                                                          \
        static_assert((group_opts().fixed_size() == 0) ||                      \
                (zero_offset_this()                                            \
                              .entry(openlcb::EntryMarker<LINE>())             \
                              .end_offset() <= group_opts().fixed_size()),     \
            "FixedSize group contents too large");                             \
        return (group_opts().fixed_size() == 0)                                \
            ? entry(openlcb::EntryMarker<LINE>()).end_offset()                 \
            : offset_ + group_opts().fixed_size();                             \
    }                                                                          \
    constexpr unsigned end_buffer_length() const                               \
    {                                                                          \
        return group_opts().fixed_size() -                                     \
            (entry(openlcb::EntryMarker<LINE>()).end_offset() - offset());     \
    }                                                                          \
    static void render_content_cdi(std::string *s)                             \
    {                                                                          \
        return render_content_cdi(openlcb::EntryMarker<LINE>(), s);            \
    }                                                                          \
    void __attribute__((always_inline))                                        \
        handle_events(const openlcb::EventOffsetCallback &fn)                  \
    {                                                                          \
        recursive_handle_events(openlcb::EntryMarker<LINE>(), fn);             \
    }                                                                          \
    }

/// Starts a CDI group.
///
/// @param GroupName is the c++ name of the struct that is being defined.
/// @param ARGS are additional arguments for group options, like Name(...),
/// Description(...), Segment(...), Offset(...) or MainCdi().
#define CDI_GROUP(GroupName, ARGS...)                                          \
    CDI_GROUP_HELPER(__LINE__, GroupName, ##ARGS)

/// Adds an entry to a CDI group.
///
/// @param NAME is the c++ name of the entry
/// @param TYPE is the c++ class / struct of the entry being added
/// @param ARGS are additional arguments for the entry options, like Name(...),
/// Description(...). If a subgroup is added, then group options are also
/// allowed and they will override the respective values from the group
/// definition.
#define CDI_GROUP_ENTRY(NAME, TYPE, ARGS...)                                   \
    CDI_GROUP_ENTRY_HELPER(__LINE__, NAME, TYPE, ##ARGS)

/// Closes a CDI group structure definition.
#define CDI_GROUP_END() CDI_GROUP_END_HELPER(__LINE__)

<<<<<<< HEAD
/// Sets a given variable to its default value. Usage:
///     SET_PARAM_TO_DEFAULT(fd, opts_.short_retry_delay);
/// assuming that there is something like
///   CDI_GROUP_ENTRY(short_retry_delay, Uint8ConfigEntry, Default(13));
/// in the CDI group whose type opts_ is.
/// Will generate compile error if the variable does not have a default value
/// in the configuration group entry.
#define SET_PARAM_TO_DEFAULT(FD, PARAM) PARAM().write(fd, PARAM ## _options().defaultvalue())
=======
/// Performs factory reset on a CDI variable. The variable must have a default
/// value defined.
#define CDI_FACTORY_RESET(PATH)                                                \
    PATH().write(fd, PATH##_options().defaultvalue())
>>>>>>> 47651af6

/// Defines a repeated group of a given type and a given number of repeats.
///
/// Typical usage:
///
///  using AllConsumers = RepeatedGroup<ConsumerConfig, 3>;
///
/// then add AllConsumers as an entry to the enclosing group or segment.
template <class Group, unsigned N> class RepeatedGroup : public ConfigEntryBase
{
public:
    using base_type = ConfigEntryBase;
    INHERIT_CONSTEXPR_CONSTRUCTOR(RepeatedGroup, base_type)
    static constexpr unsigned size()
    {
        return Group::size() * N;
    }
    constexpr unsigned end_offset() const
    {
        return offset() + size();
    }
    static constexpr unsigned num_repeats()
    {
        return N;
    }
    template <int K> constexpr Group entry() const
    {
        static_assert(K < N, "Tried to fetch an entry of a repeated "
                             "group that does not exist!");
        return Group(offset_ + (K * Group::size()));
    }

    Group entry(unsigned k)
    {
        HASSERT(k < N);
        return Group(offset_ + (k * Group::size()));
    }

    static constexpr GroupConfigRenderer<Group> config_renderer()
    {
        /// @todo (balazs.racz) get rid of the instance of Group here.
        return GroupConfigRenderer<Group>(N, Group(0));
    }

    void handle_events(const EventOffsetCallback &fn)
    {
        for (unsigned i = 0; i < N; ++i)
        {
            entry(i).handle_events(fn);
        }
    }
};

///
/// Defines an empty group with no members, but blocking a certain amount of
/// space in the rendered configuration.
///
template <unsigned N> class EmptyGroup : public ConfigEntryBase
{
public:
    using base_type = ConfigEntryBase;
    INHERIT_CONSTEXPR_CONSTRUCTOR(EmptyGroup, base_type)
    static constexpr unsigned size()
    {
        return N;
    }
    constexpr unsigned end_offset() const
    {
        return offset() + size();
    }
    static constexpr EmptyGroupConfigRenderer config_renderer()
    {
        return EmptyGroupConfigRenderer(N);
    }
};

/// Base class for all entries that can appear in the MainCdi group. THe common
/// property of these entries is that they do not rely on the offset/size
/// propagation of the previous entries, because they either do not take part
/// in the layout algorithm (e.g. the <identification> tag) or they specify the
/// origin explcitly.
class ToplevelEntryBase : public ConfigEntryBase
{
public:
    using base_type = ConfigEntryBase;
    INHERIT_CONSTEXPR_CONSTRUCTOR(ToplevelEntryBase, base_type)
    static constexpr GroupConfigOptions group_opts()
    {
        return GroupConfigOptions(GroupConfigOptions::Segment(1000));
    }
    static constexpr unsigned size()
    {
        return 0;
    }
    constexpr unsigned end_offset() const
    {
        return offset() + size();
    }
};

/// Add this entry to the beginning of the CDI group to render an
/// "<identification>" tag at the beginning of the output cdi.xml. Requires a
/// global symbol of @ref openlcb::SNIP_STATIC_DATA to fill in the specific
/// values of the identification tree.
class Identification : public ToplevelEntryBase
{
public:
    using base_type = ToplevelEntryBase;
    INHERIT_CONSTEXPR_CONSTRUCTOR(Identification, base_type)
    static constexpr IdentificationRenderer config_renderer()
    {
        return IdentificationRenderer();
    }
};

/// Renders an "<acdi>" tag in the CDI group.
class Acdi : public ToplevelEntryBase
{
public:
    using base_type = ToplevelEntryBase;
    INHERIT_CONSTEXPR_CONSTRUCTOR(Acdi, base_type)
    static constexpr AcdiRenderer config_renderer()
    {
        return AcdiRenderer();
    }
};

/// Configuration description for a segment containing the ACDI user-modifiable
/// data. The implementation refers to the ACDI-userdata space number and does
/// not depend on where the actual data is located.
CDI_GROUP(
    UserInfoSegment, Segment(MemoryConfigDefs::SPACE_ACDI_USR), Offset(1));
/// User name entry
CDI_GROUP_ENTRY(name, StringConfigEntry<63>, //
    Name("User name"),                       //
    Description(
        "This name will appear in network browsers for the current node."));
/// User description entry
CDI_GROUP_ENTRY(description, StringConfigEntry<64>, //
    Name("User description"),                       //
    Description("This description will appear in network browsers for the "
                "current node."));
/// Signals termination of the group.
CDI_GROUP_END();

/// Configuration description for internal configuration variables. This should
/// preferably not be user-visible in the CDI, but the space has to be reserved
/// in the configuration EEPROM.
CDI_GROUP(InternalConfigData, Name("Internal data"),
    Description("Do not change these settings."));
/// Used to detect firmwares that have their config layout set in incompatible
/// ways.
CDI_GROUP_ENTRY(version, Uint16ConfigEntry, Name("Version"));
/// Last two bytes ofthe next available event ID that can be assigned in a
/// factory reset to the producers/consumers.
CDI_GROUP_ENTRY(next_event, Uint16ConfigEntry, Name("Next event ID"));
CDI_GROUP_END();

} // namespace openlcb

/// Helper function defined in CompileCdiMain.cxx.
template <typename CdiType>
void render_cdi_helper(const CdiType &t, string ns, string name);

template <int N> class CdiRenderHelper;

/// Forward declaration of the recursive helper template for adding multiple
/// CDIs to a single binary image.
template <int N> void render_all_cdi();

/// End-of-recursion template instantiation for CDI rendering.
template <> inline void render_all_cdi<0>()
{
}

/** Use this macro if additional CDI entries need to be rendered, in addition
 * to the openlcb::ConfigDef. Example usage:
 *
 * } // namespace XXX -- RENDER_CDI will work only if at toplevel!
 *
 * RENDER_CDI(openlcb, ConfigDef, "CDI", 3);
 *   this will create CDI_DATA and CDI_SIZE symbols.
 *
 * @param NS is the namespace without quotes
 * @param TYPE is the typename of the CDI root group (with MainCdi())
 * @param NAME is the basenamefor the output symbols. Generated will be
 *    $(NAME)_DATA and $(NAME)_SIZE
 * @param N is a unique integer between 2 and 10 for the invocation.
 */
#define RENDER_CDI(NS, TYPE, NAME, N)                                          \
    template <> inline void render_all_cdi<N>()                                \
    {                                                                          \
        NS::TYPE def(0);                                                       \
        render_cdi_helper(def, #NS, NAME);                                     \
        render_all_cdi<N - 1>();                                               \
    }

#endif // _OPENLCB_CONFIGREPRESENTATION_HXX_<|MERGE_RESOLUTION|>--- conflicted
+++ resolved
@@ -273,21 +273,17 @@
 /// Closes a CDI group structure definition.
 #define CDI_GROUP_END() CDI_GROUP_END_HELPER(__LINE__)
 
-<<<<<<< HEAD
-/// Sets a given variable to its default value. Usage:
-///     SET_PARAM_TO_DEFAULT(fd, opts_.short_retry_delay);
+/// Performs factory reset on a CDI variable. The variable must have a default
+/// value defined. Usage:
+///     CDI_FACTORY_RESET(opts_.short_retry_delay);
 /// assuming that there is something like
 ///   CDI_GROUP_ENTRY(short_retry_delay, Uint8ConfigEntry, Default(13));
-/// in the CDI group whose type opts_ is.
+/// in the CDI group whose type opts_ is, and there is a local variable `fd` for
+/// writing to the configuration file.
 /// Will generate compile error if the variable does not have a default value
 /// in the configuration group entry.
-#define SET_PARAM_TO_DEFAULT(FD, PARAM) PARAM().write(fd, PARAM ## _options().defaultvalue())
-=======
-/// Performs factory reset on a CDI variable. The variable must have a default
-/// value defined.
 #define CDI_FACTORY_RESET(PATH)                                                \
     PATH().write(fd, PATH##_options().defaultvalue())
->>>>>>> 47651af6
 
 /// Defines a repeated group of a given type and a given number of repeats.
 ///
