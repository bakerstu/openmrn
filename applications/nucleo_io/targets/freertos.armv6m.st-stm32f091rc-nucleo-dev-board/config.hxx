#ifndef _APPLICATIONS_IO_BOARD_TARGET_CONFIG_HXX_
#define _APPLICATIONS_IO_BOARD_TARGET_CONFIG_HXX_

#include "openlcb/ConfiguredConsumer.hxx"
#include "openlcb/ConfiguredProducer.hxx"
#include "openlcb/ConfigRepresentation.hxx"
#include "openlcb/MemoryConfig.hxx"
#include "openlcb/ServoConsumerConfig.hxx"

namespace openlcb
{

/// Defines the identification information for the node. The arguments are:
///
/// - 4 (version info, always 4 by the standard
/// - Manufacturer name
/// - Model name
/// - Hardware version
/// - Software version
///
/// This data will be used for all purposes of the identification:
///
/// - the generated cdi.xml will include this data
/// - the Simple Node Ident Info Protocol will return this data
/// - the ACDI memory space will contain this data.
extern const SimpleNodeStaticValues SNIP_STATIC_DATA = {
    4,               "OpenMRN", "Nucleo F091RC with SNAPs Enabled",
    "Rev A", "1.02"};

#define NUM_OUTPUTS 16
#define NUM_INPUTS 1

#define NUM_EXTBOARDS 0

// Snap switches and LED lights conflict on same port. When GPIO pin has
// snap configuration in place, LED will quickly flash on consumer event recv and
// not stay on as desired/needed for signal driver.
// When PORTD_SNAP is defined (present), we will set portD to be used for snap
// switch pulse configuration. 
// When PORTD_SNAP is not defined (remarked out), this sets port D to be a constant on/off
// state as dictated by consumed events.

<<<<<<< HEAD
#define PORTD_SNAP
=======
//#define PORTD_SNAP
>>>>>>> f2a7567e

/// Declares a repeated group of a given base group and number of repeats. The
/// ProducerConfig and ConsumerConfig groups represent the configuration layout
/// needed by the ConfiguredProducer and ConfiguredConsumer classes, and come
/// from their respective hxx file.
using AllConsumers = RepeatedGroup<ConsumerConfig, NUM_OUTPUTS>;
using AllProducers = RepeatedGroup<ProducerConfig, NUM_INPUTS>;

using DirectConsumers = RepeatedGroup<ConsumerConfig, 8>;
#ifdef PORTD_SNAP
using PortDEConsumers = RepeatedGroup<ConsumerConfig, 8>;
#else
using PortDEConsumers = RepeatedGroup<ConsumerConfig, 16>;
#endif
using PortABProducers = RepeatedGroup<ProducerConfig, 16>;
using ServoConsumers = RepeatedGroup<ServoConsumerConfig, 4>;
using PulseConsumers = RepeatedGroup<PulseConsumerConfig, 8>;

/// Modify this value every time the EEPROM needs to be cleared on the node
/// after an update.
static constexpr uint16_t CANONICAL_VERSION = 0x1623;

CDI_GROUP(NucleoGroup, Name("Nucleo peripherals"), Description("These are physically located on the nucleo CPU daughterboard."));
CDI_GROUP_ENTRY(green_led, ConsumerConfig, Name("Nucleo user LED"), Description("Green led (LD2)."));
CDI_GROUP_ENTRY(user_btn, ProducerConfig, Name("USER button"), Description("Button with blue cap."));
CDI_GROUP_END();

/// Defines the main segment in the configuration CDI. This is laid out at
/// origin 128 to give space for the ACDI user data at the beginning.
CDI_GROUP(IoBoardSegment, Segment(MemoryConfigDefs::SPACE_CONFIG), Offset(128));
/// Each entry declares the name of the current entry, then the type and then
/// optional arguments list.
CDI_GROUP_ENTRY(internal_config, InternalConfigData);
CDI_GROUP_ENTRY(nucleo_onboard, NucleoGroup);
CDI_GROUP_ENTRY(snap_switches, PulseConsumers, Name("Consumers for snap switches"), Description("These are on port D"), RepName("Line"));
CDI_GROUP_ENTRY(direct_consumers, DirectConsumers, Name("Tortoise/Hi-Power outputs"), RepName("Line"));
CDI_GROUP_ENTRY(servo_consumers, ServoConsumers, Name("Servo PWM outputs"), Description("3-pin servo outputs."), RepName("Line"));
CDI_GROUP_ENTRY(hidden_servo_5_8, ServoConsumers, Hidden(true));
CDI_GROUP_ENTRY(portde_consumers, PortDEConsumers, Name("Port D/E outputs"), Description("Line 1-8 is port D, Line 9-16 is port E"), RepName("Line"));
CDI_GROUP_ENTRY(portab_producers, PortABProducers, Name("Port A/B inputs"), Description("Line 1-8 is port A, Line 9-16 is port B"), RepName("Line"));
CDI_GROUP_END();

/// This segment is only needed temporarily until there is program code to set
/// the ACDI user data version byte.
CDI_GROUP(VersionSeg, Segment(MemoryConfigDefs::SPACE_CONFIG),
    Name("Version information"));
CDI_GROUP_ENTRY(acdi_user_version, Uint8ConfigEntry,
    Name("ACDI User Data version"), Description("Set to 2 and do not change."));
CDI_GROUP_END();

/// The main structure of the CDI. ConfigDef is the symbol we use in main.cxx
/// to refer to the configuration defined here.
CDI_GROUP(ConfigDef, MainCdi());
/// Adds the <identification> tag with the values from SNIP_STATIC_DATA above.
CDI_GROUP_ENTRY(ident, Identification);
/// Adds an <acdi> tag.
CDI_GROUP_ENTRY(acdi, Acdi);
/// Adds a segment for changing the values in the ACDI user-defined
/// space. UserInfoSegment is defined in the system header.
CDI_GROUP_ENTRY(userinfo, UserInfoSegment);
/// Adds the main configuration segment.
CDI_GROUP_ENTRY(seg, IoBoardSegment);
/// Adds the versioning segment.
CDI_GROUP_ENTRY(version, VersionSeg);
CDI_GROUP_END();

} // namespace openlcb

#endif // _APPLICATIONS_IO_BOARD_TARGET_CONFIG_HXX_<|MERGE_RESOLUTION|>--- conflicted
+++ resolved
@@ -24,7 +24,7 @@
 /// - the Simple Node Ident Info Protocol will return this data
 /// - the ACDI memory space will contain this data.
 extern const SimpleNodeStaticValues SNIP_STATIC_DATA = {
-    4,               "OpenMRN", "Nucleo F091RC with SNAPs Enabled",
+    4,               "OpenMRN", "OpenLCB Dev Board + Nucleo F091RC",
     "Rev A", "1.02"};
 
 #define NUM_OUTPUTS 16
@@ -40,11 +40,7 @@
 // When PORTD_SNAP is not defined (remarked out), this sets port D to be a constant on/off
 // state as dictated by consumed events.
 
-<<<<<<< HEAD
-#define PORTD_SNAP
-=======
 //#define PORTD_SNAP
->>>>>>> f2a7567e
 
 /// Declares a repeated group of a given base group and number of repeats. The
 /// ProducerConfig and ConsumerConfig groups represent the configuration layout
