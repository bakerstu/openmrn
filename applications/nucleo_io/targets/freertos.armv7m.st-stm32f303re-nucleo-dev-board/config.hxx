#ifndef _APPLICATIONS_IO_BOARD_TARGET_CONFIG_HXX_
#define _APPLICATIONS_IO_BOARD_TARGET_CONFIG_HXX_

#include "openlcb/ConfigRepresentation.hxx"
#include "openlcb/ConfiguredConsumer.hxx"
#include "openlcb/ConfiguredProducer.hxx"
#include "openlcb/MemoryConfig.hxx"
#include "openlcb/MultiConfiguredPC.hxx"
#include "openlcb/ServoConsumerConfig.hxx"

namespace openlcb
{

/// Defines the identification information for the node. The arguments are:
///
/// - 4 (version info, always 4 by the standard
/// - Manufacturer name
/// - Model name
/// - Hardware version
/// - Software version
///
/// This data will be used for all purposes of the identification:
///
/// - the generated cdi.xml will include this data
/// - the Simple Node Ident Info Protocol will return this data
/// - the ACDI memory space will contain this data.
extern const SimpleNodeStaticValues SNIP_STATIC_DATA = {
<<<<<<< HEAD
    4,               "OpenMRN", "OpenLCB DevKit + Nucleo",
    "Rev A", "1.06"};

#define NUM_OUTPUTS 16
#define NUM_INPUTS 1
// Input/Output Expansion via DevKit IO Expansion boards with MCP23017s.
// Support from 0 to 8 MCPs (8 is full address space available for MCPs - 3 address bits available)
// Set number from 0 to 8; even numbers only.
#define NUM_MCPIOS 8 
=======
    4,               "OpenMRN", "OpenLCB DevKit + Nucleo dev board",
    "Rev A", "1.02"};

#define NUM_OUTPUTS 16
#define NUM_INPUTS 1
#define NUM_EXTBOARDS 0
>>>>>>> f2a7567e

// Snap switches and LED lights conflict on same port. When GPIO pin has
// snap configuration in place, LED will quickly flash on consumer event recv and
// not stay on as desired/needed for signal driver.
// When PORTD_SNAP is defined (present), we will set portD to be used for snap
// switch pulse configuration. 
// When PORTD_SNAP is not defined (remarked out), this sets port D to be a constant on/off
// state as dictated by consumed events.

//#define PORTD_SNAP

/// Declares a repeated group of a given base group and number of repeats. The
/// ProducerConfig and ConsumerConfig groups represent the configuration layout
/// needed by the ConfiguredProducer and ConfiguredConsumer classes, and come
/// from their respective hxx file.
using AllConsumers = RepeatedGroup<ConsumerConfig, NUM_OUTPUTS>;
using AllProducers = RepeatedGroup<ProducerConfig, NUM_INPUTS>;

using DirectConsumers = RepeatedGroup<ConsumerConfig, 8>;
#ifdef PORTD_SNAP
using PortDEConsumers = RepeatedGroup<ConsumerConfig, 8>;
#else
using PortDEConsumers = RepeatedGroup<ConsumerConfig, 16>;
#endif
using PortABProducers = RepeatedGroup<ProducerConfig, 16>;
using PulseConsumers = RepeatedGroup<PulseConsumerConfig, 8>;
using ServoConsumers = RepeatedGroup<ServoConsumerConfig, 4>;

<<<<<<< HEAD
// As the IO expansion boards have different available capacities
// we are updating this define to track number of MCPs instead of
// expansion boards. 
// The maximum number of MCPs is 8 (3 address bits available).
#if NUM_MCPIOS == 2
=======
>>>>>>> f2a7567e
using Ext0PC = RepeatedGroup<PCConfig, 32>;
#elif NUM_MCPIOS == 4 
using Ext0PC = RepeatedGroup<PCConfig, 64>;
#elif NUM_MCPIOS == 6 
using Ext0PC = RepeatedGroup<PCConfig, 64>;
#elif NUM_MCPIOS == 8 
using Ext0PC = RepeatedGroup<PCConfig, 128>;
#endif


/// Modify this value every time the EEPROM needs to be cleared on the node
/// after an update.
<<<<<<< HEAD
static constexpr uint16_t CANONICAL_VERSION = 0x1196;
=======
static constexpr uint16_t CANONICAL_VERSION = 0x1188;
>>>>>>> f2a7567e

CDI_GROUP(NucleoGroup, Name("Nucleo peripherals"), Description("These are physically located on the nucleo CPU daughterboard."));
CDI_GROUP_ENTRY(green_led, ConsumerConfig, Name("Nucleo user LED"), Description("Green led (LD2)."));
CDI_GROUP_ENTRY(user_btn, ProducerConfig, Name("USER button"), Description("Button with blue cap."));
CDI_GROUP_END();

/// Defines the main segment in the configuration CDI. This is laid out at
/// origin 128 to give space for the ACDI user data at the beginning.
CDI_GROUP(IoBoardSegment, Segment(MemoryConfigDefs::SPACE_CONFIG), Offset(128));
/// Each entry declares the name of the current entry, then the type and then
/// optional arguments list.
CDI_GROUP_ENTRY(internal_config, InternalConfigData);
CDI_GROUP_ENTRY(nucleo_onboard, NucleoGroup);
//#ifdef PORTD_SNAP
CDI_GROUP_ENTRY(snap_switches, PulseConsumers, Name("Consumers for snap switches"), Description("These are on port D"), RepName("Line"));
//#endif
CDI_GROUP_ENTRY(direct_consumers, DirectConsumers, Name("Tortoise/Hi-Power outputs"), RepName("Line"));
CDI_GROUP_ENTRY(servo_consumers, ServoConsumers, Name("Servo Pin outputs"), Description("3-pin servo outputs."), RepName("Line"));
CDI_GROUP_ENTRY(hidden_servo_5_8, ServoConsumers, Hidden(true));
CDI_GROUP_ENTRY(portde_consumers, PortDEConsumers, Name("Port D/E outputs"), Description("Line 1-8 is port D, Line 9-16 is port E"), RepName("Line"));
//#ifdef PORTD_SNAP
//CDI_GROUP_ENTRY(portde_consumers, PortDEConsumers, Name("Port E outputs"), Description("Line 1-4 is port E 5 - 8; offset due to Snap Switches"), RepName("Line"));
//#endif
CDI_GROUP_ENTRY(portab_producers, PortABProducers, Name("Port A/B inputs"), Description("Line 1-8 is port A, Line 9-16 is port B"), RepName("Line"));
#if NUM_MCPIOS > 0
CDI_GROUP_ENTRY(ext0_pc, Ext0PC, Name("IO Expansion Board with MCP23017 Lines"),
    Description("Line 1-8 is port Even/A, Line 9-16 is port Even/B, Line 17-24 "
                "is Odd/A, Line 25-32 is Odd/B. Additional MCPs follow "
		"this similar paradigm. "),
    RepName("Line"));
CDI_GROUP_END();
#endif

/// This segment is only needed temporarily until there is program code to set
/// the ACDI user data version byte.
CDI_GROUP(VersionSeg, Segment(MemoryConfigDefs::SPACE_CONFIG),
    Name("Version information"));
CDI_GROUP_ENTRY(acdi_user_version, Uint8ConfigEntry,
    Name("ACDI User Data version"), Description("Set to 2 and do not change."));
CDI_GROUP_END();

/// The main structure of the CDI. ConfigDef is the symbol we use in main.cxx
/// to refer to the configuration defined here.
CDI_GROUP(ConfigDef, MainCdi());
/// Adds the <identification> tag with the values from SNIP_STATIC_DATA above.
CDI_GROUP_ENTRY(ident, Identification);
/// Adds an <acdi> tag.
CDI_GROUP_ENTRY(acdi, Acdi);
/// Adds a segment for changing the values in the ACDI user-defined
/// space. UserInfoSegment is defined in the system header.
CDI_GROUP_ENTRY(userinfo, UserInfoSegment);
/// Adds the main configuration segment.
CDI_GROUP_ENTRY(seg, IoBoardSegment);
/// Adds the versioning segment.
CDI_GROUP_ENTRY(version, VersionSeg);
CDI_GROUP_END();

} // namespace openlcb

#endif // _APPLICATIONS_IO_BOARD_TARGET_CONFIG_HXX_<|MERGE_RESOLUTION|>--- conflicted
+++ resolved
@@ -25,9 +25,8 @@
 /// - the Simple Node Ident Info Protocol will return this data
 /// - the ACDI memory space will contain this data.
 extern const SimpleNodeStaticValues SNIP_STATIC_DATA = {
-<<<<<<< HEAD
-    4,               "OpenMRN", "OpenLCB DevKit + Nucleo",
-    "Rev A", "1.06"};
+    4,               "OpenMRN", "OpenLCB DevKit + Nucleo F303 dev board",
+    "Rev A", "1.02"};
 
 #define NUM_OUTPUTS 16
 #define NUM_INPUTS 1
@@ -35,14 +34,6 @@
 // Support from 0 to 8 MCPs (8 is full address space available for MCPs - 3 address bits available)
 // Set number from 0 to 8; even numbers only.
 #define NUM_MCPIOS 8 
-=======
-    4,               "OpenMRN", "OpenLCB DevKit + Nucleo dev board",
-    "Rev A", "1.02"};
-
-#define NUM_OUTPUTS 16
-#define NUM_INPUTS 1
-#define NUM_EXTBOARDS 0
->>>>>>> f2a7567e
 
 // Snap switches and LED lights conflict on same port. When GPIO pin has
 // snap configuration in place, LED will quickly flash on consumer event recv and
@@ -71,31 +62,27 @@
 using PulseConsumers = RepeatedGroup<PulseConsumerConfig, 8>;
 using ServoConsumers = RepeatedGroup<ServoConsumerConfig, 4>;
 
-<<<<<<< HEAD
 // As the IO expansion boards have different available capacities
 // we are updating this define to track number of MCPs instead of
 // expansion boards. 
 // The maximum number of MCPs is 8 (3 address bits available).
-#if NUM_MCPIOS == 2
-=======
->>>>>>> f2a7567e
+#if NUM_MCPIOS == 0
+#elif NUM_MCPIOS == 2
 using Ext0PC = RepeatedGroup<PCConfig, 32>;
 #elif NUM_MCPIOS == 4 
 using Ext0PC = RepeatedGroup<PCConfig, 64>;
 #elif NUM_MCPIOS == 6 
-using Ext0PC = RepeatedGroup<PCConfig, 64>;
+using Ext0PC = RepeatedGroup<PCConfig, 96>;
 #elif NUM_MCPIOS == 8 
 using Ext0PC = RepeatedGroup<PCConfig, 128>;
+#else
+#error invalid value for NUM_MCPIOS. Should be 0 2 4 6 or 8.
 #endif
 
 
 /// Modify this value every time the EEPROM needs to be cleared on the node
 /// after an update.
-<<<<<<< HEAD
 static constexpr uint16_t CANONICAL_VERSION = 0x1196;
-=======
-static constexpr uint16_t CANONICAL_VERSION = 0x1188;
->>>>>>> f2a7567e
 
 CDI_GROUP(NucleoGroup, Name("Nucleo peripherals"), Description("These are physically located on the nucleo CPU daughterboard."));
 CDI_GROUP_ENTRY(green_led, ConsumerConfig, Name("Nucleo user LED"), Description("Green led (LD2)."));
