# This directory contains copies of the platform libraries as built by the
# individual platform subdirectories. They get copied here by those
# subdirectories, thus there is no build rule here, just cleaning.
all:

clean::
<<<<<<< HEAD
	rm -rf $(wildcard *.a *.so *.dll *.stripped) timestamp
=======
	rm -rf $(wildcard *.a *.so *.dll *.lnk) timestamp
>>>>>>> 35c9906a

veryclean:: clean

tests:

mksubdirs:<|MERGE_RESOLUTION|>--- conflicted
+++ resolved
@@ -4,11 +4,7 @@
 all:
 
 clean::
-<<<<<<< HEAD
-	rm -rf $(wildcard *.a *.so *.dll *.stripped) timestamp
-=======
-	rm -rf $(wildcard *.a *.so *.dll *.lnk) timestamp
->>>>>>> 35c9906a
+	rm -rf $(wildcard *.a *.so *.dll *.lnk *.stripped) timestamp
 
 veryclean:: clean
 
