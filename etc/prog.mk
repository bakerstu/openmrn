ifeq ($(TARGET),)
# if the target is so far undefined
TARGET := $(shell basename `pwd`)
endif

include $(OPENMRNPATH)/etc/config.mk

include ../../subdirs
include $(OPENMRNPATH)/etc/$(TARGET).mk

include $(OPENMRNPATH)/etc/path.mk


VPATH = ../../

FULLPATHASMSRCS  = $(wildcard $(VPATH)*.S)
FULLPATHCSRCS    = $(wildcard $(VPATH)*.c)
FULLPATHCXXSRCS  = $(wildcard $(VPATH)*.cxx)
FULLPATHCPPSRCS  = $(wildcard $(VPATH)*.cpp)
FULLPATHXMLSRCS  = $(wildcard $(VPATH)*.xml)
FULLPATHTESTSRCS = $(wildcard $(VPATH)/tests/*_test.cc)

ASMSRCS  = $(notdir $(FULLPATHASMSRCS)) $(wildcard *.S)
CSRCS    = $(notdir $(FULLPATHCSRCS))   $(wildcard *.c)
CXXSRCS  = $(notdir $(FULLPATHCXXSRCS)) $(wildcard *.cxx)
CPPSRCS  = $(notdir $(FULLPATHCPPSRCS)) $(wildcard *.cpp)
XMLSRCS  = $(notdir $(FULLPATHXMLSRCS)) $(wildcard *.xml)
TESTSRCS = $(notdir $(FULLPATHTESTSRCS)) $(wildcard *_test.cc)

# This little trick insures we don't endup with duplicates of $(XMLSRCS:.xml=.o)
TEMP_OBJS = $(CXXSRCS:.cxx=.o) $(CPPSRCS:.cpp=.o) $(CSRCS:.c=.o) $(ASMSRCS:.S=.o)
OBJS := $(patsubst $(XMLSRCS:.xml=.o),,$(TEMP_OBJS)) $(XMLSRCS:.xml=.o)
TESTOBJS := $(TESTSRCS:.cc=.o)

LIBDIR = $(OPENMRNPATH)/targets/$(TARGET)/lib
FULLPATHLIBS = $(wildcard $(LIBDIR)/*.a) $(wildcard lib/*.a)
LIBDIRS := $(SUBDIRS)
LIBS = $(STARTGROUP) \
       $(foreach lib,$(LIBDIRS),-l$(lib)) \
       $(ENDGROUP) \
       $(LINKCORELIBS)

SUBDIRS += lib
INCLUDES += -I$(OPENMRNPATH)/src/ -I$(OPENMRNPATH)/include
ifdef APP_PATH
INCLUDES += -I$(APP_PATH)
endif
CFLAGS += $(INCLUDES)
CXXFLAGS += $(INCLUDES)
LDFLAGS += -Llib -L$(LIBDIR)

EXECUTABLE = $(shell basename `cd ../../; pwd`)

DEPS += TOOLPATH
MISSING_DEPS:=$(call find_missing_deps,$(DEPS))

ifneq ($(MISSING_DEPS),)
all docs clean veryclean tests mksubdirs:
	@echo "******************************************************************"
	@echo "*"
	@echo "*   Unable to build for $(TARGET), missing dependencies: $(MISSING_DEPS)"
	@echo "*"
	@echo "******************************************************************"
else

# This defines how to create nonexistant directories.
MKSUBDIR_OPENMRNINCLUDE=applib.mk

include $(OPENMRNPATH)/etc/recurse.mk

all: $(EXECUTABLE)$(EXTENTION)

# Makes sure the subdirectory builds are done before linking the binary.
# The targets and variable BUILDDIRS are defined in recurse.mk.
$(FULLPATHLIBS): $(BUILDDIRS)

$(EXECUTABLE)$(EXTENTION): $(OBJS) $(FULLPATHLIBS)  depmake
	$(LD) -o $@ $(OBJS) $(OBJEXTRA) $(LDFLAGS) $(LIBS) $(SYSLIBRARIES)

.PHONY: depmake

depmake:
	make -C $(OPENMRNPATH)/targets/$(TARGET) all

-include $(OBJS:.o=.d)
-include $(TESTOBJS:.o=.d)

.SUFFIXES:
.SUFFIXES: .o .c .cxx .cpp .S .xml

.xml.o:
	$(OPENMRNPATH)/bin/build_cdi.py -i $< -o $*.c
	$(CC) $(CFLAGS) $*.c -o $@
	$(CC) -MM $(CFLAGS) $*.c > $*.d

.S.o:
	$(AS) $(ASFLAGS) $< -o $@
	$(AS) -MM $(ASFLAGS) $< > $*.d

.cpp.o:
	$(CXX) $(CXXFLAGS) $< -o $@
	$(CXX) -MM $(CXXFLAGS) $< > $*.d

.cxx.o:
	$(CXX) $(CXXFLAGS) $< -o $@
	$(CXX) -MM $(CXXFLAGS) $< > $*.d

.c.o:
	$(CC) $(CFLAGS) $< -o $@
	$(CC) -MM $(CFLAGS) $< > $*.d

clean: clean-local

clean-local:
<<<<<<< HEAD
	rm -rf *.o *.d *.a *.so $(EXECUTABLE)$(EXTENTION) $(EXECUTABLE).bin $(EX	rm -rf $(XMLSRCS:.xml=.c)
=======
	rm -rf *.o *.d *.a *.so *.output *.cout $(TESTOBJS:.o=) $(EXECUTABLE)$(EXTENTION) $(EXECUTABLE).bin $(EXECUTABLE).lst
>>>>>>> 62e7184d

veryclean: clean-local

TEST_MISSING_DEPS:=$(call find_missing_deps,HOST_TARGET GTESTPATH GTESTSRCPATH GMOCKPATH GMOCKSRCPATH)

ifneq ($(TEST_MISSING_DEPS),)
tests:
	@echo "***Not building tests at target $(TARGET), because missing: $(TEST_MISSING_DEPS) ***"

else
VPATH:=$(VPATH):$(GTESTPATH)/src:$(GTESTSRCPATH):$(GMOCKPATH)/src:$(GMOCKSRCPATH):../../tests
INCLUDES += -I$(GTESTPATH)/include -I$(GTESTPATH) -I$(GMOCKPATH)/include -I$(GMOCKPATH)

TEST_OUTPUTS=$(TESTOBJS:.o=.output)

TEST_EXTRA_OBJS += gtest-all.o gmock-all.o

.cc.o:
	$(CXX) $(CXXFLAGS) $< -o $@
	$(CXX) -MM $(CXXFLAGS) $< > $*.d

gtest-all.o : %.o : $(GTESTSRCPATH)/src/%.cc
	$(CXX) $(CXXFLAGS) -I$(GTESTPATH) -I$(GTESTSRCPATH)  $< -o $@
	$(CXX) -MM $(CXXFLAGS) -I$(GTESTPATH) -I$(GTESTSRCPATH) $< > $*.d

gmock-all.o : %.o : $(GMOCKSRCPATH)/src/%.cc
	$(CXX) $(CXXFLAGS) -I$(GMOCKPATH) -I$(GMOCKSRCPATH)  $< -o $@
	$(CXX) -MM $(CXXFLAGS) -I$(GMOCKPATH) -I$(GMOCKSRCPATH) $< > $*.d

.PHONY: $(TEST_OUTPUTS)

$(TEST_OUTPUTS) : %_test.output : %_test
	./$*_test --gtest_death_test_style=threadsafe

$(TESTOBJS:.o=) : %_test : %_test.o $(TEST_EXTRA_OBJS) $(FULLPATHLIBS)
	$(LD) -o $*_test$(EXTENTION) $*_test.o $(TEST_EXTRA_OBJS) $(OBJEXTRA) $(LDFLAGS)  $(LIBS) $(SYSLIBRARIES) -lstdc++

$(info test deps: $(FULLPATHLIBS) )

%_test.o : %_test.cc
	$(CXX) $(CXXFLAGS:-Werror=) -fpermissive  $< -o $*_test.o
	$(CXX) -MM $(CXXFLAGS) $< > $*_test.d

#$(TEST_OUTPUTS) : %_test.output : %_test.cc gtest-all.o gtest_main.o
#	$(CXX) $(CXXFLAGS) $< -o $*_test.o
#	$(CXX) -MM $(CXXFLAGS) $< > $*_test.d
#	$(LD) -o $*_test$(EXTENTION) $+ $(OBJEXTRA) $(LDFLAGS) $(LIBS) $(SYSLIBRARIES) -lstdc++
#	./$*_test

tests : all $(TEST_OUTPUTS)

endif  # if we are able to run tests

endif<|MERGE_RESOLUTION|>--- conflicted
+++ resolved
@@ -112,11 +112,8 @@
 clean: clean-local
 
 clean-local:
-<<<<<<< HEAD
-	rm -rf *.o *.d *.a *.so $(EXECUTABLE)$(EXTENTION) $(EXECUTABLE).bin $(EX	rm -rf $(XMLSRCS:.xml=.c)
-=======
 	rm -rf *.o *.d *.a *.so *.output *.cout $(TESTOBJS:.o=) $(EXECUTABLE)$(EXTENTION) $(EXECUTABLE).bin $(EXECUTABLE).lst
->>>>>>> 62e7184d
+	rm -rf $(XMLSRCS:.xml=.c)
 
 veryclean: clean-local
 
