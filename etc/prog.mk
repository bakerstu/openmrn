--- conflicted
+++ resolved
@@ -10,36 +10,24 @@
 
 VPATH = ../../
 
-<<<<<<< HEAD
-FULLPATHASMSRCS := $(wildcard $(VPATH)/*.S)
-FULLPATHCSRCS := $(wildcard $(VPATH)/*.c)
-FULLPATHCXXSRCS := $(wildcard $(VPATH)/*.cxx)
-FULLPATHCPPSRCS := $(wildcard $(VPATH)/*.cpp)
-FULLPATHTESTSRCS := $(wildcard $(VPATH)/tests/*_test.cc)
-ASMSRCS := $(notdir $(FULLPATHASMSRCS)) $(wildcard *.S)
-CSRCS := $(notdir $(FULLPATHCSRCS)) $(wildcard *.c)
-CXXSRCS := $(notdir $(FULLPATHCXXSRCS)) $(wildcard *.cxx)
-CPPSRCS := $(notdir $(FULLPATHCPPSRCS)) $(wildcard *.cpp)
-TESTSRCS := $(notdir $(FULLPATHTESTSRCS)) $(wildcard *_test.cc)
-OBJS := $(CXXSRCS:.cxx=.o) $(CPPSRCS:.cpp=.o) $(CSRCS:.c=.o) $(ASMSRCS:.S=.o)
-TESTOBJS := $(TESTSRCS:.cc=.o)
-=======
-FULLPATHASMSRCS = $(wildcard $(VPATH)*.S)
-FULLPATHCSRCS   = $(wildcard $(VPATH)*.c)
-FULLPATHCXXSRCS = $(wildcard $(VPATH)*.cxx)
-FULLPATHCPPSRCS = $(wildcard $(VPATH)*.cpp)
-FULLPATHXMLSRCS = $(wildcard $(VPATH)*.xml)
+FULLPATHASMSRCS  = $(wildcard $(VPATH)*.S)
+FULLPATHCSRCS    = $(wildcard $(VPATH)*.c)
+FULLPATHCXXSRCS  = $(wildcard $(VPATH)*.cxx)
+FULLPATHCPPSRCS  = $(wildcard $(VPATH)*.cpp)
+FULLPATHXMLSRCS  = $(wildcard $(VPATH)*.xml)
+FULLPATHTESTSRCS = $(wildcard $(VPATH)/tests/*_test.cc)
 
-ASMSRCS = $(notdir $(FULLPATHASMSRCS)) $(wildcard *.S)
-CSRCS   = $(notdir $(FULLPATHCSRCS))   $(wildcard *.c)
-CXXSRCS = $(notdir $(FULLPATHCXXSRCS)) $(wildcard *.cxx)
-CPPSRCS = $(notdir $(FULLPATHCPPSRCS)) $(wildcard *.cpp)
-XMLSRCS = $(notdir $(FULLPATHXMLSRCS)) $(wildcard *.xml)
+ASMSRCS  = $(notdir $(FULLPATHASMSRCS)) $(wildcard *.S)
+CSRCS    = $(notdir $(FULLPATHCSRCS))   $(wildcard *.c)
+CXXSRCS  = $(notdir $(FULLPATHCXXSRCS)) $(wildcard *.cxx)
+CPPSRCS  = $(notdir $(FULLPATHCPPSRCS)) $(wildcard *.cpp)
+XMLSRCS  = $(notdir $(FULLPATHXMLSRCS)) $(wildcard *.xml)
+TESTSRCS = $(notdir $(FULLPATHTESTSRCS)) $(wildcard *_test.cc)
 
 # This little trick insures we don't endup with duplicates of $(XMLSRCS:.xml=.o)
 TEMP_OBJS = $(CXXSRCS:.cxx=.o) $(CPPSRCS:.cpp=.o) $(CSRCS:.c=.o) $(ASMSRCS:.S=.o)
-OBJS = $(patsubst $(XMLSRCS:.xml=.o),,$(TEMP_OBJS)) $(XMLSRCS:.xml=.o)
->>>>>>> a5dba420
+OBJS := $(patsubst $(XMLSRCS:.xml=.o),,$(TEMP_OBJS)) $(XMLSRCS:.xml=.o)
+TESTOBJS := $(TESTSRCS:.cc=.o)
 
 LIBDIR = $(OPENMRNPATH)/targets/$(TARGET)/lib
 FULLPATHLIBS = $(wildcard $(LIBDIR)/*.a) $(wildcard lib/*.a)
@@ -113,12 +101,7 @@
 clean: clean-local
 
 clean-local:
-<<<<<<< HEAD
-	rm -rf *.o *.d *.a *.so *.output $(TESTOBJS:.o=) $(EXECUTABLE)$(EXTENTION) $(EXECUTABLE).bin $(EXECUTABLE).lst
-=======
-	rm -rf *.o *.d *.a *.so $(EXECUTABLE)$(EXTENTION) $(EXECUTABLE).bin $(EXECUTABLE).lst
-	rm -rf $(XMLSRCS:.xml=.c)
->>>>>>> a5dba420
+	rm -rf *.o *.d *.a *.so $(EXECUTABLE)$(EXTENTION) $(EXECUTABLE).bin $(EX	rm -rf $(XMLSRCS:.xml=.c)
 
 veryclean: clean-local
 
