--- conflicted
+++ resolved
@@ -345,10 +345,6 @@
         for (auto *e : loopMembers_)
         {
 #if defined(ESP32) && CONFIG_TASK_WDT
-<<<<<<< HEAD
-
-=======
->>>>>>> 5f88460e
             // Feed the watchdog so it doesn't reset the ESP32
             esp_task_wdt_reset();
 #endif // ESP32 && CONFIG_TASK_WDT
@@ -393,15 +389,6 @@
     {
         haveExecutorThread_ = true;
 #ifdef ESP32
-<<<<<<< HEAD
-        xTaskCreatePinnedToCore(&thread_entry, "OpenMRN", OPENMRN_STACK_SIZE,
-            this, OPENMRN_TASK_PRIORITY, nullptr, 0);
-#if CONFIG_TASK_WDT_CHECK_IDLE_TASK_CPU0
-        // Remove IDLE0 task watchdog, because the openmrn task sometimes uses
-        // 100% cpu and it is pinned to CPU 0.
-        disableCore0WDT();
-#endif // CONFIG_TASK_WDT_CHECK_IDLE_TASK_CPU0
-=======
 #if CONFIG_TASK_WDT_CHECK_IDLE_TASK_CPU0
         // Remove IDLE0 task watchdog, because the openmrn task sometimes
         // uses 100% cpu and it is pinned to CPU 0.
@@ -414,7 +401,6 @@
                               , OPENMRN_TASK_PRIORITY // priority
                               , nullptr               // task handle
                               , PRO_CPU_NUM);         // cpu core
->>>>>>> 5f88460e
 #else
         stack_->executor()->start_thread(
             "OpenMRN", OPENMRN_TASK_PRIORITY, OPENMRN_STACK_SIZE);
